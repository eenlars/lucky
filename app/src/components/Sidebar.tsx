"use client"

import Link from "next/link"
import { usePathname } from "next/navigation"
import { cn } from "@/lib/utils"
import {
  Home,
  Wrench,
  BarChart2,
  Boxes,
  Dna,
  Settings,
  Menu,
  X,
  ChevronLeft,
  ChevronRight,
} from "lucide-react"
import { useState } from "react"
import type { ComponentType, SVGProps } from "react"
import { Tooltip, TooltipContent, TooltipTrigger } from "@/ui/tooltip"
import { useSidebar } from "@/contexts/SidebarContext"
import UserProfile from "@/components/UserProfile"

interface SidebarItem {
  href: string
  label: string
  icon: ComponentType<SVGProps<SVGSVGElement>>
  description?: string
}

const sidebarItems: SidebarItem[] = [
  {
    href: "/",
    label: "Home",
    icon: Home,
    description: "Dashboard overview",
  },
  {
    href: "/edit",
    label: "Editor",
    icon: Wrench,
    description: "Workflow editor",
  },
  {
    href: "/invocations",
    label: "Traces",
    icon: BarChart2,
    description: "View execution traces",
  },
  {
    href: "/structures",
    label: "Structures",
    icon: Boxes,
    description: "Workflow structures",
  },
  {
    href: "/evolution",
    label: "Evolution",
    icon: Dna,
    description: "Evolution tracking",
  },
  {
    href: "/settings",
    label: "Settings",
    icon: Settings,
    description: "Application settings",
  },
]

export default function Sidebar() {
  const pathname = usePathname()
  const [isMobileOpen, setIsMobileOpen] = useState(false)
  const { isCollapsed, setIsCollapsed, isMobile } = useSidebar()

  const toggleCollapse = () => {
    setIsCollapsed(!isCollapsed)
  }

  const sidebarContent = (
    <div className="flex h-full flex-col relative">
      {/* Header */}
      <div className={cn(
        "flex h-14 items-center border-b border-sidebar-border/30 px-5 transition-all duration-300 ease-out",
        isCollapsed && !isMobile && "px-0 justify-center"
      )}>
        <Link
          href="/"
          className={cn(
            "text-base font-semibold text-sidebar-foreground tracking-tight hover:text-sidebar-primary transition-all duration-300",
            isCollapsed && !isMobile && "opacity-0 w-0 overflow-hidden"
          )}
          onClick={() => setIsMobileOpen(false)}
        >
          Automated Workflows
        </Link>
        {isMobile && (
          <button
            onClick={() => setIsMobileOpen(false)}
            className="ml-auto p-2 rounded-md text-sidebar-foreground hover:bg-sidebar-accent"
            aria-label="Close sidebar"
          >
            <X className="size-5" />
          </button>
        )}
        {isCollapsed && !isMobile && (
          <div className="size-10 flex items-center justify-center">
            <div className="size-2 rounded-full bg-sidebar-primary animate-pulse" />
          </div>
        )}
      </div>

      {/* Navigation */}
      <nav className={cn(
        "flex-1 px-2.5 py-3 transition-all duration-300 ease-out",
        isCollapsed && !isMobile && "px-2"
      )} aria-label="Primary navigation">
        <ul className="space-y-0.5">
          {sidebarItems.map((item) => {
            const isActive =
              pathname === item.href || pathname?.startsWith(`${item.href}/`)
            const Icon = item.icon
            
            const linkContent = (
              <Link
                href={item.href}
                onClick={() => setIsMobileOpen(false)}
                className={cn(
                  "group relative flex items-center gap-3 rounded-md px-2.5 py-2 text-[13px] font-medium",
                  "transition-all duration-200 ease-out",
                  "focus:outline-none focus-visible:ring-2 focus-visible:ring-sidebar-primary/70 focus-visible:ring-offset-2 focus-visible:ring-offset-[var(--background,transparent)]",
                  isActive
                    ? "bg-sidebar-accent text-sidebar-accent-foreground shadow-sm"
                    : "text-sidebar-foreground/70 hover:bg-sidebar-accent/50 hover:text-sidebar-accent-foreground",
                  isCollapsed && !isMobile && "px-2 justify-center"
                )}
                title={item.description ?? item.label}
                aria-current={isActive ? "page" : undefined}
              >
                {/* Active indicator */}
                {isActive && (
                  <div 
                    className={cn(
                      "absolute left-0 top-1/2 h-5 w-0.5 -translate-y-1/2 rounded-full bg-sidebar-primary transition-all duration-300",
                      isCollapsed && !isMobile && "h-3"
                    )} 
                    aria-hidden="true" 
                  />
                )}
                
                <Icon className={cn(
                  "size-4 shrink-0 transition-all duration-200",
                  isActive && "text-sidebar-primary",
                  isCollapsed && !isMobile && "size-5"
                )} aria-hidden="true" />
                <span className={cn(
                  "truncate transition-all duration-300 ease-out",
                  isCollapsed && !isMobile && "w-0 opacity-0 overflow-hidden"
                )}>{item.label}</span>
                {isActive && !isCollapsed && !isMobile && (
                  <span className="sr-only">(current)</span>
                )}
              </Link>
            )
            
            return (
              <li key={item.href}>
                {isCollapsed && !isMobile ? (
                  <Tooltip delayDuration={0}>
                    <TooltipTrigger asChild>
                      {linkContent}
                    </TooltipTrigger>
                    <TooltipContent 
                      side="right" 
                      sideOffset={8}
                      className="bg-popover text-popover-foreground border border-border shadow-md"
                    >
                      <p className="font-medium">{item.label}</p>
                      {item.description && (
                        <p className="text-xs text-muted-foreground mt-0.5">{item.description}</p>
                      )}
                    </TooltipContent>
                  </Tooltip>
                ) : (
                  linkContent
                )}
              </li>
            )
          })}
        </ul>
      </nav>

      {/* Collapse toggle button - desktop only */}
      {!isMobile && (
        <button
          onClick={toggleCollapse}
          className={cn(
            "absolute -right-3 top-20 z-10",
            "size-6 rounded-full",
            "bg-background border border-border shadow-sm",
            "flex items-center justify-center",
            "text-muted-foreground hover:text-foreground",
            "transition-all duration-200 ease-out hover:scale-110",
            "focus:outline-none focus-visible:ring-2 focus-visible:ring-primary/70"
          )}
          aria-label={isCollapsed ? "Expand sidebar" : "Collapse sidebar"}
        >
          {isCollapsed ? (
            <ChevronRight className="size-3" />
          ) : (
            <ChevronLeft className="size-3" />
          )}
        </button>
      )}

      {/* Footer */}
      <div className={cn(
        "mt-auto border-t border-sidebar-border/30 px-5 py-3 transition-all duration-300",
        isCollapsed && !isMobile && "px-2"
      )}>
<<<<<<< HEAD
        <UserProfile isCollapsed={isCollapsed} isMobile={isMobile} />
=======
        <div className={cn(
          "text-[11px] text-sidebar-foreground/50 font-medium tracking-wide transition-all duration-300",
          isCollapsed && !isMobile && "text-center"
        )}>
          {isCollapsed && !isMobile ? "AAW" : "Agentic Workflows"}
        </div>
        
        {/* Clerk branding */}
        <div className={cn(
          "flex items-center justify-center mt-3 pt-3 border-t border-sidebar-border/20 transition-all duration-300",
          isCollapsed && !isMobile && "px-1"
        )}>
          <a 
            href="https://clerk.com" 
            target="_blank" 
            rel="noopener noreferrer"
            className="flex items-center gap-2 text-sidebar-foreground/40 hover:text-sidebar-foreground/60 transition-colors text-[10px] font-medium"
            title="Powered by Clerk"
          >
            <svg 
              width="16" 
              height="16" 
              viewBox="0 0 200 200" 
              className={cn(
                "transition-all duration-300",
                isCollapsed && !isMobile && "w-4 h-4"
              )}
              aria-hidden="true"
            >
              <path 
                fill="currentColor" 
                d="M114 0H86v86h28c15.464 0 28 12.536 28 28s-12.536 28-28 28H86v58h28c47.128 0 86-38.872 86-86V86c0-47.128-38.872-86-86-86Z"
              />
              <path 
                fill="currentColor" 
                d="M86 200H58c-32.032 0-58-25.968-58-58v-28h28c15.464 0 28-12.536 28-28S43.464 58 28 58H0V30C0 13.432 13.432 0 30 0h28c15.464 0 28 12.536 28 28v172Z"
              />
            </svg>
            {!isCollapsed || isMobile ? (
              <span className="transition-all duration-300">Secured by Clerk</span>
            ) : null}
          </a>
        </div>
>>>>>>> 6d3ca49e
      </div>
    </div>
  )

  return (
    <>
      {/* Mobile menu trigger */}
      <button
        onClick={() => setIsMobileOpen(true)}
        className={cn(
          "fixed left-4 top-4 z-50 p-2 rounded-md",
          "bg-background/80 backdrop-blur-sm border border-border",
          "text-foreground hover:bg-accent",
          "transition-all duration-200 hover:scale-105",
          "md:hidden",
          isMobileOpen && "opacity-0 pointer-events-none"
        )}
        aria-label="Open sidebar"
      >
        <Menu className="size-5" />
      </button>

      {/* Mobile sidebar overlay */}
      {isMobile && isMobileOpen && (
        <div
          className="fixed inset-0 z-40 bg-black/50 md:hidden animate-in fade-in-0 duration-200"
          onClick={() => setIsMobileOpen(false)}
          aria-hidden="true"
        />
      )}

      {/* Sidebar */}
      <aside
        className={cn(
          "fixed left-0 top-0 z-40 h-screen bg-sidebar/95 backdrop-blur-sm border-r border-sidebar-border/50",
          "transition-all duration-300 ease-out",
          isMobile ? (
            isMobileOpen ? "translate-x-0 w-64" : "-translate-x-full w-64"
          ) : (
            isCollapsed ? "w-16" : "w-64"
          )
        )}
        aria-label="Primary sidebar"
      >
        {sidebarContent}
      </aside>
    </>
  )
}

export function SidebarTrigger() {
  return null
}<|MERGE_RESOLUTION|>--- conflicted
+++ resolved
@@ -217,53 +217,7 @@
         "mt-auto border-t border-sidebar-border/30 px-5 py-3 transition-all duration-300",
         isCollapsed && !isMobile && "px-2"
       )}>
-<<<<<<< HEAD
         <UserProfile isCollapsed={isCollapsed} isMobile={isMobile} />
-=======
-        <div className={cn(
-          "text-[11px] text-sidebar-foreground/50 font-medium tracking-wide transition-all duration-300",
-          isCollapsed && !isMobile && "text-center"
-        )}>
-          {isCollapsed && !isMobile ? "AAW" : "Agentic Workflows"}
-        </div>
-        
-        {/* Clerk branding */}
-        <div className={cn(
-          "flex items-center justify-center mt-3 pt-3 border-t border-sidebar-border/20 transition-all duration-300",
-          isCollapsed && !isMobile && "px-1"
-        )}>
-          <a 
-            href="https://clerk.com" 
-            target="_blank" 
-            rel="noopener noreferrer"
-            className="flex items-center gap-2 text-sidebar-foreground/40 hover:text-sidebar-foreground/60 transition-colors text-[10px] font-medium"
-            title="Powered by Clerk"
-          >
-            <svg 
-              width="16" 
-              height="16" 
-              viewBox="0 0 200 200" 
-              className={cn(
-                "transition-all duration-300",
-                isCollapsed && !isMobile && "w-4 h-4"
-              )}
-              aria-hidden="true"
-            >
-              <path 
-                fill="currentColor" 
-                d="M114 0H86v86h28c15.464 0 28 12.536 28 28s-12.536 28-28 28H86v58h28c47.128 0 86-38.872 86-86V86c0-47.128-38.872-86-86-86Z"
-              />
-              <path 
-                fill="currentColor" 
-                d="M86 200H58c-32.032 0-58-25.968-58-58v-28h28c15.464 0 28-12.536 28-28S43.464 58 28 58H0V30C0 13.432 13.432 0 30 0h28c15.464 0 28 12.536 28 28v172Z"
-              />
-            </svg>
-            {!isCollapsed || isMobile ? (
-              <span className="transition-all duration-300">Secured by Clerk</span>
-            ) : null}
-          </a>
-        </div>
->>>>>>> 6d3ca49e
       </div>
     </div>
   )
