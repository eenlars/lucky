--- conflicted
+++ resolved
@@ -1,10 +1,7 @@
 import { supabase } from "@core/utils/clients/supabase/client"
 import { NextRequest, NextResponse } from "next/server"
-<<<<<<< HEAD
 import { listDataSets } from "@/lib/db/dataset"
-=======
 import { requireAuth } from "@/lib/api-auth"
->>>>>>> 8af42cf9
 
 export async function GET(_req: NextRequest) {
   // Require authentication
