<<<<<<< HEAD
import { ClerkProvider } from "@clerk/nextjs"
import Navbar from "@/components/Navbar"
=======
import Sidebar from "@/components/Sidebar"
import MainContent from "@/components/MainContent"
>>>>>>> b7d7229a
import { AppStoreProvider } from "@/react-flow-visualization/store"
import { defaultState } from "@/react-flow-visualization/store/app-store"
import { cn } from "@/lib/utils"
import { ColorMode } from "@xyflow/react"
import type { Metadata } from "next"
import { cookies } from "next/headers"
import NextTopLoader from "nextjs-toploader"
import { Toaster } from "sonner"
<<<<<<< HEAD
import { auth } from "@clerk/nextjs/server"
=======
import { SidebarProvider } from "@/contexts/SidebarContext"
>>>>>>> b7d7229a

import "./globals.css"

export const metadata: Metadata = {
  title: "Automated Agentic Workflows",
  description:
    "Creating workflows that learn the optimal workflow to solve a specific task.",
  robots: {
    index: false,
    follow: false,
  },
  icons: {
    icon: "/favicon.ico",
  },
}

export default async function RootLayout({
  children,
}: Readonly<{
  children: React.ReactNode
}>) {
  const cookieStore = await cookies()
  const colorModeCookie = cookieStore.get("colorMode")
  const { userId } = await auth()

  const theme: ColorMode =
    (colorModeCookie?.value === "dark" || colorModeCookie?.value === "light"
      ? colorModeCookie.value
      : null) ??
    (typeof window !== "undefined" &&
    window.matchMedia("(prefers-color-scheme: dark)").matches
      ? "dark"
      : "light")

  return (
<<<<<<< HEAD
    <ClerkProvider>
      <AppStoreProvider initialState={{ ...defaultState, colorMode: theme }}>
        <html lang="en" className={theme}>
          <body className="h-screen">
            <NextTopLoader />
            {userId && <Navbar />}
            <main
              className="h-full overflow-auto"
              style={{
                height: userId ? "calc(100vh - 56px)" : "100vh",
              }}
            >
              {children}
            </main>
            <Toaster
              position="bottom-right"
              toastOptions={{
                duration: 4000,
                style: {
                  background: theme === "dark" ? "#1a1a1a" : "#fff",
                  color: theme === "dark" ? "#fff" : "#000",
                  border: theme === "dark" ? "1px solid #333" : "1px solid #e5e5e5",
                },
              }}
            />
          </body>
        </html>
      </AppStoreProvider>
    </ClerkProvider>
=======
    <AppStoreProvider initialState={{ ...defaultState, colorMode: theme }}>
      <html lang="en" className={theme}>
        <body className="h-screen">
          <SidebarProvider>
            {/* Skip link for accessibility */}
            <a
              href="#main-content"
              className="sr-only focus:not-sr-only focus:fixed focus:left-4 focus:top-4 focus:z-[100] focus:rounded focus:bg-sidebar-accent focus:px-3 focus:py-2 focus:text-sidebar-accent-foreground"
            >
              Skip to content
            </a>
            <NextTopLoader />
            {authCookie?.value && <Sidebar />}
            <MainContent hasAuth={!!authCookie?.value}>
              {children}
            </MainContent>
          <Toaster
            position="bottom-right"
            toastOptions={{
              duration: 4000,
              style: {
                background: theme === "dark" ? "#1a1a1a" : "#fff",
                color: theme === "dark" ? "#fff" : "#000",
                border: theme === "dark" ? "1px solid #333" : "1px solid #e5e5e5",
              },
            }}
          />
          </SidebarProvider>
        </body>
      </html>
    </AppStoreProvider>
>>>>>>> b7d7229a
  )
}<|MERGE_RESOLUTION|>--- conflicted
+++ resolved
@@ -1,10 +1,7 @@
-<<<<<<< HEAD
 import { ClerkProvider } from "@clerk/nextjs"
-import Navbar from "@/components/Navbar"
-=======
+import { auth } from "@clerk/nextjs/server"
 import Sidebar from "@/components/Sidebar"
 import MainContent from "@/components/MainContent"
->>>>>>> b7d7229a
 import { AppStoreProvider } from "@/react-flow-visualization/store"
 import { defaultState } from "@/react-flow-visualization/store/app-store"
 import { cn } from "@/lib/utils"
@@ -13,11 +10,7 @@
 import { cookies } from "next/headers"
 import NextTopLoader from "nextjs-toploader"
 import { Toaster } from "sonner"
-<<<<<<< HEAD
-import { auth } from "@clerk/nextjs/server"
-=======
 import { SidebarProvider } from "@/contexts/SidebarContext"
->>>>>>> b7d7229a
 
 import "./globals.css"
 
@@ -53,21 +46,23 @@
       : "light")
 
   return (
-<<<<<<< HEAD
     <ClerkProvider>
       <AppStoreProvider initialState={{ ...defaultState, colorMode: theme }}>
         <html lang="en" className={theme}>
           <body className="h-screen">
-            <NextTopLoader />
-            {userId && <Navbar />}
-            <main
-              className="h-full overflow-auto"
-              style={{
-                height: userId ? "calc(100vh - 56px)" : "100vh",
-              }}
-            >
-              {children}
-            </main>
+            <SidebarProvider>
+              {/* Skip link for accessibility */}
+              <a
+                href="#main-content"
+                className="sr-only focus:not-sr-only focus:fixed focus:left-4 focus:top-4 focus:z-[100] focus:rounded focus:bg-sidebar-accent focus:px-3 focus:py-2 focus:text-sidebar-accent-foreground"
+              >
+                Skip to content
+              </a>
+              <NextTopLoader />
+              {userId && <Sidebar />}
+              <MainContent hasAuth={!!userId}>
+                {children}
+              </MainContent>
             <Toaster
               position="bottom-right"
               toastOptions={{
@@ -79,42 +74,10 @@
                 },
               }}
             />
+            </SidebarProvider>
           </body>
         </html>
       </AppStoreProvider>
     </ClerkProvider>
-=======
-    <AppStoreProvider initialState={{ ...defaultState, colorMode: theme }}>
-      <html lang="en" className={theme}>
-        <body className="h-screen">
-          <SidebarProvider>
-            {/* Skip link for accessibility */}
-            <a
-              href="#main-content"
-              className="sr-only focus:not-sr-only focus:fixed focus:left-4 focus:top-4 focus:z-[100] focus:rounded focus:bg-sidebar-accent focus:px-3 focus:py-2 focus:text-sidebar-accent-foreground"
-            >
-              Skip to content
-            </a>
-            <NextTopLoader />
-            {authCookie?.value && <Sidebar />}
-            <MainContent hasAuth={!!authCookie?.value}>
-              {children}
-            </MainContent>
-          <Toaster
-            position="bottom-right"
-            toastOptions={{
-              duration: 4000,
-              style: {
-                background: theme === "dark" ? "#1a1a1a" : "#fff",
-                color: theme === "dark" ? "#fff" : "#000",
-                border: theme === "dark" ? "1px solid #333" : "1px solid #e5e5e5",
-              },
-            }}
-          />
-          </SidebarProvider>
-        </body>
-      </html>
-    </AppStoreProvider>
->>>>>>> b7d7229a
   )
 }