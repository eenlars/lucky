--- conflicted
+++ resolved
@@ -224,16 +224,12 @@
       }
     }
 
-<<<<<<< HEAD
     // Create observer for real-time event streaming
     const randomId = genShortId()
     const observer = new AgentObserver()
     const registry = ObserverRegistry.getInstance()
     registry.register(randomId, observer)
 
-    const result = await withExecutionContext({ principal, secrets, apiKeys }, async () => {
-      return withObservationContext({ randomId, observer }, async () => {
-=======
     const result = await withExecutionContext(
       {
         principal,
@@ -243,18 +239,14 @@
         ...(mcpToolkits ? { mcp: { toolkits: mcpToolkits } } : {}),
       },
       async () => {
->>>>>>> afa5451c
-        return invokeWorkflow({
-          ...input,
-          abortSignal: controller.signal,
+        return withObservationContext({ randomId, observer }, async () => {
+          return invokeWorkflow({
+            ...input,
+            abortSignal: controller.signal,
+          })
         })
-<<<<<<< HEAD
-      })
-    })
-=======
       },
     )
->>>>>>> afa5451c
 
     const finishedAt = new Date().toISOString()
 
