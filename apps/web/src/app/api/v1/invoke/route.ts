--- conflicted
+++ resolved
@@ -91,16 +91,8 @@
 
     const finishedAt = new Date().toISOString()
 
-<<<<<<< HEAD
-    if (!invokeResponse.ok) {
-      const errorData = await invokeResponse.json()
-      return NextResponse.json(formatWorkflowError(requestId, errorData), {
-        status: 500,
-      })
-=======
     if (!result.success) {
       return NextResponse.json(formatWorkflowError(requestId, result), { status: 500 })
->>>>>>> e8b6054a
     }
 
     const output = extractWorkflowOutput(result)
