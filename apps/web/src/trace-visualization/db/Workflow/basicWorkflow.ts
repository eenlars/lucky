"use server"
<<<<<<< HEAD
import { createClient } from "@/lib/supabase/server"
=======
import { createRLSClient } from "@/lib/supabase/server-rls"
>>>>>>> 35cc56ca
import type { Tables } from "@lucky/shared/client"

export interface BasicWorkflowResult {
  workflowInvocation: Tables<"WorkflowInvocation">
  workflowVersion: Tables<"WorkflowVersion">
  workflow: Tables<"Workflow">
}

<<<<<<< HEAD
export const basicWorkflow = cache(async (workflowInvocationId: string): Promise<BasicWorkflowResult | null> => {
  const supabase = await createClient()
=======
export async function basicWorkflow(workflowInvocationId: string): Promise<BasicWorkflowResult | null> {
  const supabase = await createRLSClient()
>>>>>>> 35cc56ca
  const { data, error } = await supabase
    .from("WorkflowInvocation")
    .select(
      `
        *,
        WorkflowVersion (
          *,
          Workflow!WorkflowVersion_workflow_id_fkey ( * )
        )
      `,
    )
    .eq("wf_invocation_id", workflowInvocationId)
    .limit(1)

  // Return null for not-found; only throw on actual fetch errors
  if (error) {
    throw new Error("Failed to fetch workflow details")
  }
  const workflow = data && Array.isArray(data) && data.length > 0 ? (data[0] as any) : null
  if (!workflow) return null

  const { WorkflowVersion: workflowVersionRaw, ...workflowInvocation } = workflow
  const { Workflow: workflowRaw, ...workflowVersion } = workflowVersionRaw

  return {
    workflowInvocation,
    workflowVersion,
    workflow: workflowRaw,
  }
}<|MERGE_RESOLUTION|>--- conflicted
+++ resolved
@@ -1,9 +1,5 @@
 "use server"
-<<<<<<< HEAD
-import { createClient } from "@/lib/supabase/server"
-=======
 import { createRLSClient } from "@/lib/supabase/server-rls"
->>>>>>> 35cc56ca
 import type { Tables } from "@lucky/shared/client"
 
 export interface BasicWorkflowResult {
@@ -12,13 +8,8 @@
   workflow: Tables<"Workflow">
 }
 
-<<<<<<< HEAD
-export const basicWorkflow = cache(async (workflowInvocationId: string): Promise<BasicWorkflowResult | null> => {
-  const supabase = await createClient()
-=======
 export async function basicWorkflow(workflowInvocationId: string): Promise<BasicWorkflowResult | null> {
   const supabase = await createRLSClient()
->>>>>>> 35cc56ca
   const { data, error } = await supabase
     .from("WorkflowInvocation")
     .select(
