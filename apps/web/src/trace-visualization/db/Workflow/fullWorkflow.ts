"use server"
<<<<<<< HEAD
import { createClient } from "@/lib/supabase/server"
=======
import { createRLSClient } from "@/lib/supabase/server-rls"
>>>>>>> 35cc56ca
import { safeJSON } from "@/trace-visualization/db/Workflow/utils"
import type { AgentStep, AgentSteps } from "@lucky/core/messages/pipeline/AgentStep.types"
import type { NodeMemory } from "@lucky/core/utils/memory/memorySchema"
import type { Tables } from "@lucky/shared/client"
import { JSONN } from "@lucky/shared/client"
import { nanoid } from "nanoid"

export interface NodeInvocationExtended extends Tables<"NodeInvocation"> {
  node: Tables<"NodeVersion">
  inputs: Tables<"Message">[]
  outputs: Tables<"Message">[]
}

type AgentStepsLegacy = {
  outputs: AgentStep[]
  totalCost: number
}

export interface NodeInvocationExtras {
  message_id?: string
  agentSteps?: AgentSteps | AgentStepsLegacy
  updatedMemory?: NodeMemory
}

export interface NodeGroup {
  node: Tables<"NodeVersion">
  invocations: NodeInvocationExtended[]
}

export interface FullWorkflowResult {
  workflowInvocation: Tables<"WorkflowInvocation">
  workflowVersion: Tables<"WorkflowVersion">
  workflow: Tables<"Workflow">
  nodeInvocations: NodeInvocationExtended[]
  groups: NodeGroup[]
}

<<<<<<< HEAD
export const fullWorkflow = cache(async (workflowInvocationId: string): Promise<FullWorkflowResult | null> => {
  const supabase = await createClient()
=======
export async function fullWorkflow(workflowInvocationId: string): Promise<FullWorkflowResult | null> {
  const supabase = await createRLSClient()
>>>>>>> 35cc56ca
  const { data, error } = await supabase
    .from("WorkflowInvocation")
    .select(
      `
          *,
          WorkflowVersion (
            *,
            Workflow!WorkflowVersion_workflow_id_fkey ( * )
          ),
          NodeInvocation (
            *,
            NodeVersion          ( * ),
            inputs:Message!Message_target_invocation_id_fkey ( * ),
            outputs:Message!Message_origin_invocation_id_fkey ( * )
          )
        `,
    )
    .eq("wf_invocation_id", workflowInvocationId)
    .order("start_time", { referencedTable: "NodeInvocation" })
    .limit(1)

  if (error) {
    throw new Error("Failed to fetch workflow details")
  }
  const workflow = data && Array.isArray(data) && data.length > 0 ? (data[0] as any) : null
  if (!workflow) return null

  const { WorkflowVersion: workflowVersionRaw, NodeInvocation: nodeInvocationRaw, ...workflowInvocation } = workflow
  const { Workflow: workflowRaw, ...workflowVersion } = workflowVersionRaw

  const nodeInvocations: NodeInvocationExtended[] = (nodeInvocationRaw ?? []).map((raw: any) => {
    const { NodeVersion: nodeDef, inputs = [], outputs = [], output: legacyOutput, ...rest } = raw

    const normalisedOutputs =
      outputs.length > 0 || legacyOutput == null
        ? outputs
        : [
            {
              msg_id: nanoid(),
              seq: 0,
              role: "assistant",
              payload: wrapLegacyPayload(legacyOutput),
              created_at: rest.end_time ?? rest.start_time,
              wf_invocation_id: rest.wf_version_id,
              origin_invocation_id: rest.node_invocation_id,
              target_invocation_id: null,
              from_node_id: rest.node_id,
              to_node_id: null,
              reply_to: null,
            } as unknown as Tables<"Message">,
          ]

    return {
      ...rest,
      node: nodeDef,
      inputs,
      outputs: normalisedOutputs,
      output: legacyOutput,
    }
  })

  const groups = groupInvocationsByNode(nodeInvocations)

  return {
    workflowInvocation,
    workflowVersion,
    workflow: workflowRaw,
    nodeInvocations,
    groups,
  }
}

/* …helpers (wrapLegacyPayload, isJSON, groupInvocationsByNode) stay unchanged… */

/* ────────────────────────────── Helper utils ─────────────────────────────── */

const wrapLegacyPayload = (data: unknown) => {
  // Heuristic: preserve objects verbatim, wrap primitives as { kind: "text" }
  if (typeof data === "object" && data !== null) {
    return data as Record<string, unknown>
  }

  // Try to parse as JSON if it's a string
  // TODO this is not the most clean solution, but it works for now
  if (typeof data === "string" && JSONN.isJSON(data)) {
    return safeJSON(data)
  }

  // Default case: wrap as text
  return { kind: "text", content: String(data) }
}

const groupInvocationsByNode = (invocations: NodeInvocationExtended[]): NodeGroup[] => {
  const map = new Map<string, NodeGroup>()

  invocations.forEach(inv => {
    const group = map.get(inv.node_id) ?? {
      node: inv.node,
      invocations: [],
    }
    group.invocations.push(inv)
    map.set(inv.node_id, group)
  })

  // Preserve chronological order of **first** invocation in each group
  return Array.from(map.values()).sort((a, b) => a.invocations[0].start_time.localeCompare(b.invocations[0].start_time))
}<|MERGE_RESOLUTION|>--- conflicted
+++ resolved
@@ -1,9 +1,5 @@
 "use server"
-<<<<<<< HEAD
-import { createClient } from "@/lib/supabase/server"
-=======
 import { createRLSClient } from "@/lib/supabase/server-rls"
->>>>>>> 35cc56ca
 import { safeJSON } from "@/trace-visualization/db/Workflow/utils"
 import type { AgentStep, AgentSteps } from "@lucky/core/messages/pipeline/AgentStep.types"
 import type { NodeMemory } from "@lucky/core/utils/memory/memorySchema"
@@ -41,13 +37,8 @@
   groups: NodeGroup[]
 }
 
-<<<<<<< HEAD
-export const fullWorkflow = cache(async (workflowInvocationId: string): Promise<FullWorkflowResult | null> => {
-  const supabase = await createClient()
-=======
 export async function fullWorkflow(workflowInvocationId: string): Promise<FullWorkflowResult | null> {
   const supabase = await createRLSClient()
->>>>>>> 35cc56ca
   const { data, error } = await supabase
     .from("WorkflowInvocation")
     .select(
