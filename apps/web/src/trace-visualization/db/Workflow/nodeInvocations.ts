--- conflicted
+++ resolved
@@ -1,11 +1,6 @@
 "use server"
 
-<<<<<<< HEAD
-import { createClient } from "@/lib/supabase/server"
-import { cache } from "react"
-=======
 import { createRLSClient } from "@/lib/supabase/server-rls"
->>>>>>> 35cc56ca
 import {
   type MessageMetadata,
   type NodeGroup,
@@ -25,13 +20,8 @@
  * Fetch node invocations for a workflow with optimized query.
  * Only fetches essential Message fields to avoid timeouts on large payloads.
  */
-<<<<<<< HEAD
-export const nodeInvocations = cache(async (workflowInvocationId: string): Promise<NodeInvocationsResult> => {
-  const supabase = await createClient()
-=======
 export async function nodeInvocations(workflowInvocationId: string): Promise<NodeInvocationsResult> {
   const supabase = await createRLSClient()
->>>>>>> 35cc56ca
   const { data: invocations, error } = await supabase
     .from("NodeInvocation")
     .select(
