/**
 * Shared mock constants and default values for tests
 * RE-EXPORTS from @lucky/contracts/fixtures
 */

import { TEST_IDS, TEST_VALUES } from "@lucky/contracts/fixtures"

// Re-export from contracts
export const TEST_CONSTANTS = {
  // Common test IDs (from contracts)
  ...TEST_IDS,

  // Common test values (from contracts)
  ...TEST_VALUES,

  // Common test arrays
  EMPTY_ARRAY: [],
  EMPTY_OBJECT: {},

  // Common test paths
  PATHS: {
    ROOT: "/test",
    APP: "/test/app",
    RUNTIME: "src/runtime",
    MEMORY: "src/examples/logging_folder/memory",
    LOGGING: "src/examples/logging_folder",
  },

  // Common test timeouts
  TIMEOUTS: {
    FAST: 1000,
    NORMAL: 5000,
    SLOW: 10000,
  },

  // Common test configs
  EVOLUTION_CONFIG: {
    POPULATION_SIZE: 5,
    GENERATIONS: 3,
    TOURNAMENT_SIZE: 3,
    ELITE_SIZE: 1,
  },

  // Common test models
  MODELS: {
    DEFAULT: "google/gemini-2.5-flash-lite",
    HIGH: "openai/gpt-4.1",
    MEDIUM: "openai/gpt-4.1-mini",
    LOW: "google/gemini-2.5-flash-lite",
  },
}

<<<<<<< HEAD
// Legacy exports for backward compatibility
export const WORKFLOW_ID = TEST_CONSTANTS.WORKFLOW_ID
export const RUN_ID = TEST_CONSTANTS.RUN_ID
export const GENERATION_ID = TEST_CONSTANTS.GENERATION_ID
export const GENOME_ID = TEST_CONSTANTS.GENOME_ID
export const NODE_ID = TEST_CONSTANTS.NODE_ID
=======
  // common fitness score structure
  FITNESS_SCORE_STRUCTURE: {
    score: 0.8,
    totalCostUsd: 0.01,
    totalTimeSeconds: 10,
    accuracy: 0.8,
    workflowVersionId: "test-genome-id",
    valid: true,
    evaluatedAt: new Date().toISOString(),
  },

  // common workflow config structure
  WORKFLOW_CONFIG: {
    nodes: [
      {
        nodeId: "node1",
        description: "test node",
        systemPrompt: "test system prompt",
        modelName: "openai/gpt-4.1-mini",
        mcpTools: [],
        codeTools: [],
        handOffs: [],
        memory: {},
      },
    ],
    entryNodeId: "node1",
  },

  // common evaluation input structures
  EVALUATION_INPUT: {
    TEXT: {
      type: "text" as const,
      question: "test question",
      answer: "test answer",
      goal: "test goal",
      workflowId: "test-workflow-id",
    },
    CSV: {
      type: "csv" as const,
      evaluation: "test evaluation criteria",
      goal: "test goal",
      workflowId: "test-workflow-id",
    },
  },

  // common runtime config mock
  RUNTIME_CONFIG: {
    models: {
      inactive: new Set(["openai/gpt-4.1"]),
    },
    coordinationType: "sequential",
    newNodeProbability: 0.7,
    logging: {
      level: "info",
      override: {
        Database: true,
        GP: true,
      },
    },
    workflow: {
      maxTotalNodeInvocations: 14,
      maxPerNodeInvocations: 14,
    },
    tools: {
      inactive: new Set([]),
      uniqueToolsPerAgent: false,
      uniqueToolSetsPerAgent: false,
      maxToolsPerAgent: 6,
      maxStepsVercel: 1,
    },
    improvement: {
      fitness: {
        timeThresholdSeconds: 70,
        baselineTimeSeconds: 5,
        baselineCostUsd: 0.001,
        costThresholdUsd: 0.003,
        weights: { score: 0.7, time: 0.2, cost: 0.1 },
      },
      flags: {
        selfImproveNodes: false,
        addTools: true,
        analyzeWorkflow: true,
        removeNodes: true,
        editNodes: true,
        maxRetriesForWorkflowRepair: 4,
      },
    },
    verification: {
      allowCycles: true,
      enableOutputValidation: false,
      maxFilesPerWorkflow: 1,
      enforceFileLimit: true,
    },
    evolution: {
      mode: "cultural",
      culturalIterations: 1,
      GP: {
        generations: 1,
        populationSize: 1,
        verbose: false,
      },
    },
  },
} as const
>>>>>>> 90dd5160
<|MERGE_RESOLUTION|>--- conflicted
+++ resolved
@@ -48,16 +48,32 @@
     MEDIUM: "openai/gpt-4.1-mini",
     LOW: "google/gemini-2.5-flash-lite",
   },
-}
 
-<<<<<<< HEAD
-// Legacy exports for backward compatibility
-export const WORKFLOW_ID = TEST_CONSTANTS.WORKFLOW_ID
-export const RUN_ID = TEST_CONSTANTS.RUN_ID
-export const GENERATION_ID = TEST_CONSTANTS.GENERATION_ID
-export const GENOME_ID = TEST_CONSTANTS.GENOME_ID
-export const NODE_ID = TEST_CONSTANTS.NODE_ID
-=======
+  // common database responses
+  DATABASE: {
+    SUCCESS_RESPONSE: { error: null },
+    EMPTY_RESPONSE: { data: [], error: null },
+    ERROR_RESPONSE: { data: null, error: { message: "test error" } },
+  },
+
+  // common AI response formats
+  AI_RESPONSE: {
+    SUCCESS: {
+      success: true,
+      data: null,
+      error: null,
+      usdCost: 0.01,
+      debug_input: [],
+    },
+    ERROR: {
+      success: false,
+      data: null,
+      error: "test error",
+      usdCost: 0,
+      debug_input: [],
+    },
+  },
+
   // common fitness score structure
   FITNESS_SCORE_STRUCTURE: {
     score: 0.8,
@@ -162,4 +178,10 @@
     },
   },
 } as const
->>>>>>> 90dd5160
+
+// Legacy exports for backward compatibility
+export const WORKFLOW_ID = TEST_CONSTANTS.WORKFLOW_ID
+export const RUN_ID = TEST_CONSTANTS.RUN_ID
+export const GENERATION_ID = TEST_CONSTANTS.GENERATION_ID
+export const GENOME_ID = TEST_CONSTANTS.GENOME_ID
+export const NODE_ID = TEST_CONSTANTS.NODE_ID