/**
 * Validation and mapping between CoreConfig and RuntimeConfig contracts.
 * Maps internal core config to the public RuntimeConfig contract.
 */

<<<<<<< HEAD
import { DEFAULT_RUNTIME_CONFIG, type RuntimeConfig } from "@lucky/contracts/config"
=======
import type { RuntimeConfig } from "@lucky/shared/contracts/runtime"
>>>>>>> 90dd5160
import type { CoreConfig } from "./types"

/**
 * Convert CoreConfig to RuntimeConfig contract format.
 * Validates structure and ensures compatibility with contract schema.
 */
<<<<<<< HEAD
export function toRuntimeContract(coreConfig: CoreConfig): RuntimeConfig {
  return {
    coordinationType: coreConfig.coordinationType,
    newNodeProbability: coreConfig.newNodeProbability,
    models: {
      provider: coreConfig.models.provider,
      inactive: coreConfig.models.inactive,
      defaults: coreConfig.models.defaults,
    },
    logging: coreConfig.logging,
    tools: {
      inactive: coreConfig.tools.inactive,
      defaultTools: coreConfig.tools.defaultTools,
      uniqueToolsPerAgent: coreConfig.tools.uniqueToolsPerAgent,
      uniqueToolSetsPerAgent: coreConfig.tools.uniqueToolSetsPerAgent,
      maxToolsPerAgent: coreConfig.tools.maxToolsPerAgent,
      maxStepsVercel: coreConfig.tools.maxStepsVercel,
      autoSelectTools: coreConfig.tools.autoSelectTools,
      usePrepareStepStrategy: coreConfig.tools.usePrepareStepStrategy,
      experimentalMultiStepLoop: coreConfig.tools.experimentalMultiStepLoop,
      showParameterSchemas: coreConfig.tools.showParameterSchemas,
      experimentalMultiStepLoopMaxRounds: coreConfig.tools.experimentalMultiStepLoopMaxRounds,
    },
    workflow: {
      maxTotalNodeInvocations: coreConfig.workflow.maxTotalNodeInvocations,
      maxPerNodeInvocations:
        coreConfig.workflow.maxPerNodeInvocations ?? DEFAULT_RUNTIME_CONFIG.workflow.maxPerNodeInvocations!,
      maxNodes: coreConfig.workflow.maxNodes,
      handoffContent: coreConfig.workflow.handoffContent,
      prepareProblem: coreConfig.workflow.prepareProblem,
      prepareProblemMethod: coreConfig.workflow.prepareProblemMethod,
      prepareProblemWorkflowVersionId: coreConfig.workflow.prepareProblemWorkflowVersionId,
      parallelExecution: coreConfig.workflow.parallelExecution,
    },
    evolution: coreConfig.evolution,
    improvement: coreConfig.improvement,
    limits: coreConfig.limits,
    context: coreConfig.context,
    verification: coreConfig.verification,
    persistence: coreConfig.persistence,
=======
export function toRuntimeContract(config: CoreConfig): RuntimeConfig {
  // Use type assertion to avoid deep type instantiation issues
  // CoreConfig uses AnyModelName (large union type) while RuntimeConfig uses string
  return {
    coordinationType: config.coordinationType,
    newNodeProbability: config.newNodeProbability,
    models: config.models as RuntimeConfig["models"],
    logging: config.logging,
    tools: config.tools,
    workflow: config.workflow,
    improvement: config.improvement,
    limits: config.limits,
    verification: config.verification,
    persistence: config.persistence,
>>>>>>> 90dd5160
  }
}<|MERGE_RESOLUTION|>--- conflicted
+++ resolved
@@ -3,18 +3,13 @@
  * Maps internal core config to the public RuntimeConfig contract.
  */
 
-<<<<<<< HEAD
-import { DEFAULT_RUNTIME_CONFIG, type RuntimeConfig } from "@lucky/contracts/config"
-=======
-import type { RuntimeConfig } from "@lucky/shared/contracts/runtime"
->>>>>>> 90dd5160
+import { DEFAULT_RUNTIME_CONFIG, type RuntimeConfig } from "@lucky/shared/contracts/config"
 import type { CoreConfig } from "./types"
 
 /**
  * Convert CoreConfig to RuntimeConfig contract format.
  * Validates structure and ensures compatibility with contract schema.
  */
-<<<<<<< HEAD
 export function toRuntimeContract(coreConfig: CoreConfig): RuntimeConfig {
   return {
     coordinationType: coreConfig.coordinationType,
@@ -51,25 +46,24 @@
     },
     evolution: coreConfig.evolution,
     improvement: coreConfig.improvement,
-    limits: coreConfig.limits,
-    context: coreConfig.context,
-    verification: coreConfig.verification,
+    limits: {
+      maxConcurrentWorkflows: coreConfig.limits.maxConcurrentWorkflows,
+      maxConcurrentAIRequests: coreConfig.limits.maxConcurrentAIRequests,
+      maxCostUsdPerRun: coreConfig.limits.maxCostUsdPerRun,
+      enableSpendingLimits: coreConfig.limits.enableSpendingLimits,
+      maxRequestsPerWindow: coreConfig.limits.maxRequestsPerWindow,
+      rateWindowMs: coreConfig.limits.rateWindowMs,
+      enableStallGuard: coreConfig.limits.enableStallGuard,
+      enableParallelLimit: coreConfig.limits.enableParallelLimit,
+    },
+    context: {
+      maxFilesPerWorkflow: coreConfig.limits.maxFilesPerWorkflow,
+      enforceFileLimit: coreConfig.limits.enforceFileLimit,
+    },
+    verification: {
+      allowCycles: coreConfig.verification.allowCycles,
+      enableOutputValidation: coreConfig.verification.enableOutputValidation,
+    },
     persistence: coreConfig.persistence,
-=======
-export function toRuntimeContract(config: CoreConfig): RuntimeConfig {
-  // Use type assertion to avoid deep type instantiation issues
-  // CoreConfig uses AnyModelName (large union type) while RuntimeConfig uses string
-  return {
-    coordinationType: config.coordinationType,
-    newNodeProbability: config.newNodeProbability,
-    models: config.models as RuntimeConfig["models"],
-    logging: config.logging,
-    tools: config.tools,
-    workflow: config.workflow,
-    improvement: config.improvement,
-    limits: config.limits,
-    verification: config.verification,
-    persistence: config.persistence,
->>>>>>> 90dd5160
   }
 }