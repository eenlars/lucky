--- conflicted
+++ resolved
@@ -1,28 +1,20 @@
 /**
  * Compatibility layer for core-config migration.
- * RE-EXPORTS from @lucky/contracts for backward compatibility.
+ * RE-EXPORTS from @lucky/shared/contracts for backward compatibility.
  *
- * MIGRATION: All imports now come from @lucky/contracts.
- * New code should import directly from '@lucky/contracts/*'
- */
-
-<<<<<<< HEAD
+ * MIGRATION: All imports now come from @lucky/shared/contracts.
+ * New code should import directly from '@lucky/shared/contracts/*'
+ */
+
 import path from "node:path"
 import type { AnyModelName } from "@core/utils/spending/models.types"
-import { DEFAULT_RUNTIME_CONFIG, type RuntimeConfig } from "@lucky/contracts/config"
-import type { ModelDefaults } from "@lucky/contracts/config"
-import { createEvolutionSettings } from "@lucky/contracts/evolution"
-import type { EvaluationInput } from "@lucky/contracts/ingestion"
-import { type AllToolNames, DEFAULT_INACTIVE_TOOLS, TOOLS } from "@lucky/contracts/tools"
+import type { DEFAULT_RUNTIME_CONFIG, RuntimeConfig } from "@lucky/shared/contracts/config"
+import type { ModelDefaults } from "@lucky/shared/contracts/config"
+import { createEvolutionSettings } from "@lucky/shared/contracts/evolution"
+import type { EvaluationInput } from "@lucky/shared/contracts/ingestion"
+import { type AllToolNames, DEFAULT_INACTIVE_TOOLS, TOOLS } from "@lucky/shared/contracts/tools"
 
 // Import live core config to support runtime overrides
-=======
-import type { EvolutionSettings } from "@core/improvement/gp/resources/evolution-types"
-import type { FlowPathsConfig, FlowRuntimeConfig } from "@core/types"
-import type { EvaluationInput } from "@core/workflow/ingestion/ingestion.types"
-import { validateRuntimeConfig } from "@lucky/shared/contracts/runtime"
-import { getDefaultModels as coreGetDefaultModels, getCoreConfig, isLoggingEnabled } from "./coreConfig"
->>>>>>> 90dd5160
 import type { CoreConfig } from "./types"
 import { toRuntimeContract } from "./validation"
 
@@ -223,20 +215,10 @@
       inactive: runtimeConfig.models.inactive,
       provider: runtimeConfig.models.provider,
     },
-<<<<<<< HEAD
     improvement: runtimeConfig.improvement,
     verification: runtimeConfig.verification,
     context: runtimeConfig.context,
     evolution: runtimeConfig.evolution,
-=======
-    improvement: coreConfig.improvement,
-    verification: {
-      ...coreConfig.verification,
-      maxFilesPerWorkflow: coreConfig.verification.maxFilesPerWorkflow,
-      enforceFileLimit: coreConfig.verification.enforceFileLimit,
-    },
-    evolution: coreConfig.evolution,
->>>>>>> 90dd5160
     ingestion: {
       taskLimit: 100,
     },
