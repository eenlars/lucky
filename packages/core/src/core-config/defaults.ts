/**
 * Default configuration for standalone core module.
 * All paths are relative to process.cwd() by default.
 * SERVER-ONLY - do not import from client code.
 */

import path from "node:path"
import { DEFAULT_RUNTIME_CONFIG } from "@lucky/contracts/config"
import type { CoreConfig, CoreModelsConfig } from "./types"

/**
 * Creates default core configuration with safe server defaults.
 * Uses ./.core-data as the root directory for all file operations.
 * Runtime config values come from @lucky/contracts.
 */
export function createDefaultCoreConfig(): CoreConfig {
  const cwd = process.cwd()
  const coreDataRoot = path.join(cwd, ".core-data")
  const loggingDir = path.join(coreDataRoot, "logs")
  const memoryRoot = path.join(coreDataRoot, "memory")

  /**
   * Find examples directory by walking up from cwd.
   */
  function findExamplesDir(): string {
    const fallbackPath = path.resolve(cwd, "../examples")
    return fallbackPath
  }

  const examplesRoot = findExamplesDir()
  const codeToolsPath = path.join(examplesRoot, "code_tools")

  return {
    // Runtime values from contracts
    coordinationType: DEFAULT_RUNTIME_CONFIG.coordinationType,
    newNodeProbability: DEFAULT_RUNTIME_CONFIG.newNodeProbability,

    // Paths (server-specific)
    paths: {
      root: coreDataRoot,
      app: path.join(coreDataRoot, "app"),
      runtime: examplesRoot,
      codeTools: codeToolsPath,
      setupFile: path.join(coreDataRoot, "setup", "setupfile.json"),
      improver: path.join(coreDataRoot, "setup", "improve.json"),
      node: {
        logging: loggingDir,
        memory: {
          root: memoryRoot,
          workfiles: path.join(memoryRoot, "workfiles"),
        },
        error: path.join(loggingDir, "error"),
      },
    },

<<<<<<< HEAD
    // All runtime config from contracts
    models: DEFAULT_RUNTIME_CONFIG.models as CoreModelsConfig,
    tools: DEFAULT_RUNTIME_CONFIG.tools,
    logging: DEFAULT_RUNTIME_CONFIG.logging,
    workflow: DEFAULT_RUNTIME_CONFIG.workflow,
    evolution: DEFAULT_RUNTIME_CONFIG.evolution,
    improvement: DEFAULT_RUNTIME_CONFIG.improvement,
    limits: DEFAULT_RUNTIME_CONFIG.limits,
    context: DEFAULT_RUNTIME_CONFIG.context,
    verification: DEFAULT_RUNTIME_CONFIG.verification,

    // Persistence with env var override
=======
    models: {
      provider: "openrouter",
      inactive: ["moonshotai/kimi-k2", "x-ai/grok-4", "qwen/qwq-32b:free"],
      defaults: {
        summary: "google/gemini-2.5-flash-lite",
        nano: "google/gemini-2.5-flash-lite",
        low: "google/gemini-2.5-flash-lite",
        medium: "openai/gpt-4.1-mini",
        high: "openai/gpt-4.1",
        default: "openai/gpt-4.1-nano",
        fitness: "openai/gpt-4.1-mini",
        reasoning: "openai/gpt-4.1-mini",
        fallback: "switchpoint/router",
      },
    },

    tools: {
      inactive: [],
      uniqueToolsPerAgent: false,
      uniqueToolSetsPerAgent: false,
      maxToolsPerAgent: 3,
      maxStepsVercel: 10,
      defaultTools: [],
      autoSelectTools: true,
      usePrepareStepStrategy: false,
      experimentalMultiStepLoop: true,
      showParameterSchemas: true,
      experimentalMultiStepLoopMaxRounds: 6,
    },

    logging: {
      level: "info",
      override: {
        API: false,
        GP: false,
        Database: false,
        Tools: false,
        Summary: false,
        InvocationPipeline: false,
        Messaging: false,
        Improvement: true,
        ValidationBeforeHandoff: false,
        Setup: false,
      },
    },

    workflow: {
      maxTotalNodeInvocations: 14,
      maxPerNodeInvocations: 14,
      maxNodes: 20,
      handoffContent: "full",
      prepareProblem: true,
      prepareProblemMethod: "ai",
      prepareProblemWorkflowVersionId: "",
      parallelExecution: false,
    },

    evolution: {
      iterativeIterations: 30,
      GP: {
        generations: 3,
        populationSize: 4,
        verbose: false,
        initialPopulationMethod: "random",
        initialPopulationFile: null,
        maximumTimeMinutes: 700,
      },
    },

    improvement: {
      fitness: {
        timeThresholdSeconds: 300,
        baselineTimeSeconds: 60,
        baselineCostUsd: 0.005,
        costThresholdUsd: 0.01,
        weights: {
          score: 0.7,
          time: 0.2,
          cost: 0.1,
        },
      },
      flags: {
        selfImproveNodes: false,
        addTools: true,
        analyzeWorkflow: true,
        removeNodes: true,
        editNodes: true,
        maxRetriesForWorkflowRepair: 4,
        useSummariesForImprovement: true,
        improvementType: "judge",
        operatorsWithFeedback: true,
      },
    },

    limits: {
      maxConcurrentWorkflows: 2,
      maxConcurrentAIRequests: 30,
      maxCostUsdPerRun: 30.0,
      enableSpendingLimits: true,
      maxRequestsPerWindow: 300,
      rateWindowMs: 10000,
      enableStallGuard: true,
      enableParallelLimit: true,
      maxFilesPerWorkflow: 1,
      enforceFileLimit: true,
    },

    verification: {
      allowCycles: true,
      enableOutputValidation: false,
      maxFilesPerWorkflow: 1,
      enforceFileLimit: true,
    },

>>>>>>> 90dd5160
    persistence: {
      useMockBackend: process.env.USE_MOCK_PERSISTENCE === "true",
      defaultBackend: process.env.USE_MOCK_PERSISTENCE === "true" ? "memory" : "supabase",
    },
  }
}

/**
 * Deep merge two objects, with override taking precedence.
 * Arrays are replaced entirely, not merged.
 */
export function mergeConfig<T extends Record<string, any>>(base: T, override: Partial<T>): T {
  const result: any = { ...base }

  for (const key in override) {
    const overrideValue = override[key]
    const baseValue = base[key]

    if (overrideValue === undefined) {
      continue
    }

    // Replace arrays entirely (don't merge)
    if (Array.isArray(overrideValue)) {
      result[key] = overrideValue
      continue
    }

    // Deep merge objects (but not arrays or null)
    if (typeof overrideValue === "object" && overrideValue !== null) {
      result[key] = mergeConfig(baseValue || {}, overrideValue as any)
      continue
    }

    // Replace primitives
    result[key] = overrideValue
  }

  return result as T
}<|MERGE_RESOLUTION|>--- conflicted
+++ resolved
@@ -5,7 +5,7 @@
  */
 
 import path from "node:path"
-import { DEFAULT_RUNTIME_CONFIG } from "@lucky/contracts/config"
+import { DEFAULT_RUNTIME_CONFIG } from "@lucky/shared/contracts/config"
 import type { CoreConfig, CoreModelsConfig } from "./types"
 
 /**
@@ -53,7 +53,6 @@
       },
     },
 
-<<<<<<< HEAD
     // All runtime config from contracts
     models: DEFAULT_RUNTIME_CONFIG.models as CoreModelsConfig,
     tools: DEFAULT_RUNTIME_CONFIG.tools,
@@ -61,127 +60,18 @@
     workflow: DEFAULT_RUNTIME_CONFIG.workflow,
     evolution: DEFAULT_RUNTIME_CONFIG.evolution,
     improvement: DEFAULT_RUNTIME_CONFIG.improvement,
-    limits: DEFAULT_RUNTIME_CONFIG.limits,
-    context: DEFAULT_RUNTIME_CONFIG.context,
-    verification: DEFAULT_RUNTIME_CONFIG.verification,
+    limits: {
+      ...DEFAULT_RUNTIME_CONFIG.limits,
+      maxFilesPerWorkflow: DEFAULT_RUNTIME_CONFIG.context.maxFilesPerWorkflow,
+      enforceFileLimit: DEFAULT_RUNTIME_CONFIG.context.enforceFileLimit,
+    },
+    verification: {
+      ...DEFAULT_RUNTIME_CONFIG.verification,
+      maxFilesPerWorkflow: DEFAULT_RUNTIME_CONFIG.context.maxFilesPerWorkflow,
+      enforceFileLimit: DEFAULT_RUNTIME_CONFIG.context.enforceFileLimit,
+    },
 
     // Persistence with env var override
-=======
-    models: {
-      provider: "openrouter",
-      inactive: ["moonshotai/kimi-k2", "x-ai/grok-4", "qwen/qwq-32b:free"],
-      defaults: {
-        summary: "google/gemini-2.5-flash-lite",
-        nano: "google/gemini-2.5-flash-lite",
-        low: "google/gemini-2.5-flash-lite",
-        medium: "openai/gpt-4.1-mini",
-        high: "openai/gpt-4.1",
-        default: "openai/gpt-4.1-nano",
-        fitness: "openai/gpt-4.1-mini",
-        reasoning: "openai/gpt-4.1-mini",
-        fallback: "switchpoint/router",
-      },
-    },
-
-    tools: {
-      inactive: [],
-      uniqueToolsPerAgent: false,
-      uniqueToolSetsPerAgent: false,
-      maxToolsPerAgent: 3,
-      maxStepsVercel: 10,
-      defaultTools: [],
-      autoSelectTools: true,
-      usePrepareStepStrategy: false,
-      experimentalMultiStepLoop: true,
-      showParameterSchemas: true,
-      experimentalMultiStepLoopMaxRounds: 6,
-    },
-
-    logging: {
-      level: "info",
-      override: {
-        API: false,
-        GP: false,
-        Database: false,
-        Tools: false,
-        Summary: false,
-        InvocationPipeline: false,
-        Messaging: false,
-        Improvement: true,
-        ValidationBeforeHandoff: false,
-        Setup: false,
-      },
-    },
-
-    workflow: {
-      maxTotalNodeInvocations: 14,
-      maxPerNodeInvocations: 14,
-      maxNodes: 20,
-      handoffContent: "full",
-      prepareProblem: true,
-      prepareProblemMethod: "ai",
-      prepareProblemWorkflowVersionId: "",
-      parallelExecution: false,
-    },
-
-    evolution: {
-      iterativeIterations: 30,
-      GP: {
-        generations: 3,
-        populationSize: 4,
-        verbose: false,
-        initialPopulationMethod: "random",
-        initialPopulationFile: null,
-        maximumTimeMinutes: 700,
-      },
-    },
-
-    improvement: {
-      fitness: {
-        timeThresholdSeconds: 300,
-        baselineTimeSeconds: 60,
-        baselineCostUsd: 0.005,
-        costThresholdUsd: 0.01,
-        weights: {
-          score: 0.7,
-          time: 0.2,
-          cost: 0.1,
-        },
-      },
-      flags: {
-        selfImproveNodes: false,
-        addTools: true,
-        analyzeWorkflow: true,
-        removeNodes: true,
-        editNodes: true,
-        maxRetriesForWorkflowRepair: 4,
-        useSummariesForImprovement: true,
-        improvementType: "judge",
-        operatorsWithFeedback: true,
-      },
-    },
-
-    limits: {
-      maxConcurrentWorkflows: 2,
-      maxConcurrentAIRequests: 30,
-      maxCostUsdPerRun: 30.0,
-      enableSpendingLimits: true,
-      maxRequestsPerWindow: 300,
-      rateWindowMs: 10000,
-      enableStallGuard: true,
-      enableParallelLimit: true,
-      maxFilesPerWorkflow: 1,
-      enforceFileLimit: true,
-    },
-
-    verification: {
-      allowCycles: true,
-      enableOutputValidation: false,
-      maxFilesPerWorkflow: 1,
-      enforceFileLimit: true,
-    },
-
->>>>>>> 90dd5160
     persistence: {
       useMockBackend: process.env.USE_MOCK_PERSISTENCE === "true",
       defaultBackend: process.env.USE_MOCK_PERSISTENCE === "true" ? "memory" : "supabase",
