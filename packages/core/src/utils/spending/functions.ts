import { getCoreConfig } from "@core/core-config/coreConfig"
import type { ModelName, ModelPricingV2 } from "@core/utils/spending/models.types"
import { getCurrentProvider } from "@core/utils/spending/provider"
import { findModel, findModelByName, getActiveModelIds, getActiveModelsByProvider } from "@lucky/models"
import type { LuckyProvider } from "@lucky/shared"
import { isNir } from "@lucky/shared/client"

// Get all active models from provider structure
export const getActiveModelNames = (customProvider?: LuckyProvider): string[] => {
  const provider = customProvider ?? getCurrentProvider()
  if (isNir(provider)) return []

  // Use MODEL_CATALOG instead of providersV2
  return getActiveModelsByProvider(provider)
    .filter(model => !getCoreConfig().models.inactive.includes(model.id))
    .map(model => model.id)
}

// Check if a model is active
export function isActiveModel(model: string): boolean {
<<<<<<< HEAD
  // Try catalog ID lookup first (e.g., "vendor:openai;model:gpt-5-nano")
  let modelEntry = findModel(model)

  // Fallback to API name lookup (e.g., "gpt-5-nano")
  if (!modelEntry) {
    modelEntry = findModelByName(model)
  }

  // Check both the catalog active flag AND the getCoreConfig().models.inactive array
  // Use the catalog ID for inactive check (if found) or the original model string
  const idToCheck = modelEntry?.id ?? model
  return Boolean(modelEntry?.active === true && !getCoreConfig().models.inactive.includes(idToCheck))
=======
  // Try catalog ID format first (e.g., "vendor:openai;model:gpt-4.1-mini")
  let modelEntry = findModel(model)

  // If not found, try API model name format (e.g., "gpt-4.1-mini")
  if (!modelEntry) {
    modelEntry = findModelByName(model)
  }

  if (!modelEntry) return false

  // Check both the catalog active flag AND the getCoreConfig().models.inactive array
  // Note: inactive list uses catalog IDs
  return modelEntry.active === true && !getCoreConfig().models.inactive.includes(modelEntry.id)
>>>>>>> 7f213c5d
}

/**
 * Get model pricing for a given model name. Throws if the model is unknown.
 * @deprecated Use getModel() from @lucky/models instead which returns the full ModelEntry.
 * This function converts ModelEntry to the legacy ModelPricingV2 format.
 */
export function getModelV2(model: string, _customProvider?: LuckyProvider): ModelPricingV2 {
  if (!model) {
    throw new Error("getModelV2: No model provided")
  }

  // Try catalog ID format first, then API model name format
  let modelEntry = findModel(model)
  if (!modelEntry) {
    modelEntry = findModelByName(model)
  }

  if (!modelEntry) {
    const available = getActiveModelIds().slice(0, 20).join(", ")
    console.warn(`getModelV2: Model ${model} not found. Available models (first 20): ${available}`)
    throw new Error(
      `getModelV2: Model ${model} not found. Accepts both catalog IDs ("vendor:X;model:Y") and API model names (e.g., "gpt-4.1-mini")`,
    )
  }

  // Convert ModelEntry to ModelPricingV2 format for backwards compatibility
  // Note: Use model (API name) for id field to maintain backward compatibility
  return {
    id: modelEntry.model,
    input: modelEntry.input,
    "cached-input": modelEntry.cachedInput,
    output: modelEntry.output,
    info: `IQ:${modelEntry.intelligence}/10;speed:${modelEntry.speed};pricing:${modelEntry.pricingTier};` as const,
    context_length: modelEntry.contextLength,
    active: modelEntry.active,
  }
}<|MERGE_RESOLUTION|>--- conflicted
+++ resolved
@@ -18,20 +18,6 @@
 
 // Check if a model is active
 export function isActiveModel(model: string): boolean {
-<<<<<<< HEAD
-  // Try catalog ID lookup first (e.g., "vendor:openai;model:gpt-5-nano")
-  let modelEntry = findModel(model)
-
-  // Fallback to API name lookup (e.g., "gpt-5-nano")
-  if (!modelEntry) {
-    modelEntry = findModelByName(model)
-  }
-
-  // Check both the catalog active flag AND the getCoreConfig().models.inactive array
-  // Use the catalog ID for inactive check (if found) or the original model string
-  const idToCheck = modelEntry?.id ?? model
-  return Boolean(modelEntry?.active === true && !getCoreConfig().models.inactive.includes(idToCheck))
-=======
   // Try catalog ID format first (e.g., "vendor:openai;model:gpt-4.1-mini")
   let modelEntry = findModel(model)
 
@@ -45,7 +31,6 @@
   // Check both the catalog active flag AND the getCoreConfig().models.inactive array
   // Note: inactive list uses catalog IDs
   return modelEntry.active === true && !getCoreConfig().models.inactive.includes(modelEntry.id)
->>>>>>> 7f213c5d
 }
 
 /**
