/**
 * Test configuration mocks for @core/core-config/compat
 * RE-EXPORTS from @lucky/contracts/fixtures for consistency
 */

import type { FlowRuntimeConfig } from "@core/types"
<<<<<<< HEAD
import { createTestConfig, createVerboseTestConfig } from "@lucky/contracts/fixtures"
=======
import { validateRuntimeConfig } from "@lucky/shared/contracts/runtime"
>>>>>>> 90dd5160

/**
 * Create a complete mock CONFIG for verbose mode testing
 */
<<<<<<< HEAD
export function createMockConfigVerbose(): any {
  return createVerboseTestConfig() as any
=======
export function createMockConfigVerbose(): FlowRuntimeConfig {
  return {
    coordinationType: "sequential",
    newNodeProbability: 0.7,
    logging: {
      level: "info",
      override: {
        API: false,
        GP: false,
        Database: false,
        Tools: false,
        Summary: false,
        InvocationPipeline: false,
        Messaging: false,
        Improvement: false,
        ValidationBeforeHandoff: false,
        Setup: false,
      },
    },
    workflow: {
      parallelExecution: false,
      asyncExecution: false,
      maxTotalNodeInvocations: 14,
      maxPerNodeInvocations: 14,
      maxNodes: 20,
      handoffContent: "full",
      prepareProblem: true,
      prepareProblemMethod: "ai",
      prepareProblemWorkflowVersionId: "",
    },
    tools: {
      inactive: [],
      defaultTools: [],
      uniqueToolsPerAgent: false,
      uniqueToolSetsPerAgent: false,
      maxToolsPerAgent: 3,
      maxStepsVercel: 10,
      autoSelectTools: true,
      usePrepareStepStrategy: false,
      experimentalMultiStepLoop: true,
      showParameterSchemas: true,
      experimentalMultiStepLoopMaxRounds: 6,
    },
    models: {
      inactive: [],
      provider: "openrouter",
    },
    improvement: {
      fitness: {
        timeThresholdSeconds: 300,
        baselineTimeSeconds: 60,
        baselineCostUsd: 0.005,
        costThresholdUsd: 0.01,
        weights: {
          score: 0.7,
          time: 0.2,
          cost: 0.1,
        },
      },
      flags: {
        selfImproveNodes: false,
        addTools: true,
        analyzeWorkflow: true,
        removeNodes: true,
        editNodes: true,
        maxRetriesForWorkflowRepair: 3,
        useSummariesForImprovement: true,
        improvementType: "judge",
        operatorsWithFeedback: true,
      },
    },
    verification: {
      allowCycles: false,
      enableOutputValidation: false,
      maxFilesPerWorkflow: 1,
      enforceFileLimit: true,
    },

    evolution: {
      iterativeIterations: 30,
      GP: {
        generations: 3,
        populationSize: 5,
        verbose: true,
        initialPopulationMethod: "random",
        initialPopulationFile: null,
        maximumTimeMinutes: 700,
      },
    },
    ingestion: {
      taskLimit: 100,
    },
    limits: {
      maxConcurrentWorkflows: 2,
      maxConcurrentAIRequests: 30,
      maxCostUsdPerRun: 30.0,
      enableSpendingLimits: true,
      maxRequestsPerWindow: 300,
      rateWindowMs: 10000,
      enableStallGuard: true,
      enableParallelLimit: true,
      maxFilesPerWorkflow: 1,
      enforceFileLimit: true,
    },
  }
>>>>>>> 90dd5160
}

/**
 * Create a complete mock CONFIG for standard testing
 */
export function createMockConfigStandard(): any {
  return createTestConfig() as any
}

/**
 * Create mock PATHS for testing
 */
export function createMockPaths() {
  return {
    root: "/test",
    app: "/test/app",
    runtime: "/test/runtime",
    codeTools: "/test/codeTools",
    setupFile: "/test/setup.txt",
    improver: "/test/improver.json",
    node: {
      logging: "/test/logging",
      memory: {
        root: "/test/memory",
        workfiles: "/test/memory/workfiles",
      },
      error: "/test/error",
    },
  }
}

/**
 * Create mock MODELS for testing
 */
export function createMockModels() {
  return {
    default: "google/gemini-2.5-flash-lite",
    summary: "google/gemini-2.5-flash-lite",
    nano: "google/gemini-2.5-flash-lite",
    low: "google/gemini-2.5-flash-lite",
    medium: "openai/gpt-4.1-mini",
    high: "openai/gpt-4.1",
    fitness: "openai/gpt-4.1-mini",
    reasoning: "openai/gpt-4.1-mini",
    fallback: "switchpoint/router",
  }
}

/**
 * Validate a FlowRuntimeConfig against the runtime contract.
 * Useful for testing that mock configs conform to the schema.
 *
 * @throws ZodError if config is invalid
 */
<<<<<<< HEAD
export function validateMockConfig(config: any): void {
  // Validation now handled by contracts
  // No-op for backward compatibility
=======
export function validateMockConfig(config: FlowRuntimeConfig): void {
  // Convert to runtime contract format (excluding evolution and ingestion)
  const runtimeConfig = {
    coordinationType: config.coordinationType,
    newNodeProbability: config.newNodeProbability,
    models: {
      ...config.models,
      defaults: createMockModels(),
    },
    logging: config.logging,
    tools: config.tools,
    workflow: config.workflow,
    improvement: config.improvement,
    limits: config.limits,
    verification: config.verification,
    persistence: {
      useMockBackend: true,
      defaultBackend: "memory" as const,
    },
  }

  validateRuntimeConfig(runtimeConfig)
>>>>>>> 90dd5160
}<|MERGE_RESOLUTION|>--- conflicted
+++ resolved
@@ -1,128 +1,16 @@
 /**
  * Test configuration mocks for @core/core-config/compat
- * RE-EXPORTS from @lucky/contracts/fixtures for consistency
+ * RE-EXPORTS from @lucky/shared/contracts/fixtures for consistency
  */
 
 import type { FlowRuntimeConfig } from "@core/types"
-<<<<<<< HEAD
-import { createTestConfig, createVerboseTestConfig } from "@lucky/contracts/fixtures"
-=======
-import { validateRuntimeConfig } from "@lucky/shared/contracts/runtime"
->>>>>>> 90dd5160
+import { createTestConfig, createVerboseTestConfig } from "@lucky/shared/contracts/fixtures"
 
 /**
  * Create a complete mock CONFIG for verbose mode testing
  */
-<<<<<<< HEAD
 export function createMockConfigVerbose(): any {
   return createVerboseTestConfig() as any
-=======
-export function createMockConfigVerbose(): FlowRuntimeConfig {
-  return {
-    coordinationType: "sequential",
-    newNodeProbability: 0.7,
-    logging: {
-      level: "info",
-      override: {
-        API: false,
-        GP: false,
-        Database: false,
-        Tools: false,
-        Summary: false,
-        InvocationPipeline: false,
-        Messaging: false,
-        Improvement: false,
-        ValidationBeforeHandoff: false,
-        Setup: false,
-      },
-    },
-    workflow: {
-      parallelExecution: false,
-      asyncExecution: false,
-      maxTotalNodeInvocations: 14,
-      maxPerNodeInvocations: 14,
-      maxNodes: 20,
-      handoffContent: "full",
-      prepareProblem: true,
-      prepareProblemMethod: "ai",
-      prepareProblemWorkflowVersionId: "",
-    },
-    tools: {
-      inactive: [],
-      defaultTools: [],
-      uniqueToolsPerAgent: false,
-      uniqueToolSetsPerAgent: false,
-      maxToolsPerAgent: 3,
-      maxStepsVercel: 10,
-      autoSelectTools: true,
-      usePrepareStepStrategy: false,
-      experimentalMultiStepLoop: true,
-      showParameterSchemas: true,
-      experimentalMultiStepLoopMaxRounds: 6,
-    },
-    models: {
-      inactive: [],
-      provider: "openrouter",
-    },
-    improvement: {
-      fitness: {
-        timeThresholdSeconds: 300,
-        baselineTimeSeconds: 60,
-        baselineCostUsd: 0.005,
-        costThresholdUsd: 0.01,
-        weights: {
-          score: 0.7,
-          time: 0.2,
-          cost: 0.1,
-        },
-      },
-      flags: {
-        selfImproveNodes: false,
-        addTools: true,
-        analyzeWorkflow: true,
-        removeNodes: true,
-        editNodes: true,
-        maxRetriesForWorkflowRepair: 3,
-        useSummariesForImprovement: true,
-        improvementType: "judge",
-        operatorsWithFeedback: true,
-      },
-    },
-    verification: {
-      allowCycles: false,
-      enableOutputValidation: false,
-      maxFilesPerWorkflow: 1,
-      enforceFileLimit: true,
-    },
-
-    evolution: {
-      iterativeIterations: 30,
-      GP: {
-        generations: 3,
-        populationSize: 5,
-        verbose: true,
-        initialPopulationMethod: "random",
-        initialPopulationFile: null,
-        maximumTimeMinutes: 700,
-      },
-    },
-    ingestion: {
-      taskLimit: 100,
-    },
-    limits: {
-      maxConcurrentWorkflows: 2,
-      maxConcurrentAIRequests: 30,
-      maxCostUsdPerRun: 30.0,
-      enableSpendingLimits: true,
-      maxRequestsPerWindow: 300,
-      rateWindowMs: 10000,
-      enableStallGuard: true,
-      enableParallelLimit: true,
-      maxFilesPerWorkflow: 1,
-      enforceFileLimit: true,
-    },
-  }
->>>>>>> 90dd5160
 }
 
 /**
@@ -177,32 +65,7 @@
  *
  * @throws ZodError if config is invalid
  */
-<<<<<<< HEAD
 export function validateMockConfig(config: any): void {
   // Validation now handled by contracts
   // No-op for backward compatibility
-=======
-export function validateMockConfig(config: FlowRuntimeConfig): void {
-  // Convert to runtime contract format (excluding evolution and ingestion)
-  const runtimeConfig = {
-    coordinationType: config.coordinationType,
-    newNodeProbability: config.newNodeProbability,
-    models: {
-      ...config.models,
-      defaults: createMockModels(),
-    },
-    logging: config.logging,
-    tools: config.tools,
-    workflow: config.workflow,
-    improvement: config.improvement,
-    limits: config.limits,
-    verification: config.verification,
-    persistence: {
-      useMockBackend: true,
-      defaultBackend: "memory" as const,
-    },
-  }
-
-  validateRuntimeConfig(runtimeConfig)
->>>>>>> 90dd5160
 }