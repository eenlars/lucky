--- conflicted
+++ resolved
@@ -5,11 +5,7 @@
 
 import { toRuntimeContract } from "@core/core-config/validation"
 import type { FlowRuntimeConfig } from "@core/types"
-<<<<<<< HEAD
 import { validateRuntimeConfig } from "@lucky/shared/contracts/runtime"
-=======
-import { validateRuntimeConfig } from "@lucky/contracts/runtime"
->>>>>>> 38e402b3
 
 /**
  * Create a complete mock CONFIG for verbose mode testing
@@ -194,10 +190,6 @@
     workflow: config.workflow,
     improvement: config.improvement,
     limits: config.limits,
-<<<<<<< HEAD
-=======
-    context: config.context,
->>>>>>> 38e402b3
     verification: config.verification,
     persistence: {
       useMockBackend: true,
