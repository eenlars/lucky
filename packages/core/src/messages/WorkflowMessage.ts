import type { Payload } from "@core/messages/MessagePayload"
import { genShortId } from "@core/utils/common/utils"
import { lgg } from "@core/utils/logging/Logger"
<<<<<<< HEAD
import type { IPersistence, MessageData } from "@together/adapter-supabase"
=======
import { Messages } from "@core/utils/persistence/message/main"
import type { TablesUpdate } from "@lucky/shared"
>>>>>>> f070db5a

export class WorkflowMessage<P extends Payload = Payload> {
  readonly messageId: string = genShortId()
  readonly originInvocationId: string | null
  readonly fromNodeId: string
  readonly toNodeId: string
  readonly seq: number
  readonly payload: P
  readonly createdAt = new Date().toISOString()
  readonly replyTo?: string
  readonly wfInvId: string
  private readonly skipDatabasePersistence: boolean
  private readonly persistence?: IPersistence

  constructor(opts: {
    originInvocationId: string | null
    fromNodeId: string
    toNodeId: string
    seq: number
    payload: P
    replyTo?: string
    wfInvId: string
    skipDatabasePersistence?: boolean
    persistence?: IPersistence
  }) {
    this.originInvocationId = opts.originInvocationId
    this.fromNodeId = opts.fromNodeId
    this.toNodeId = opts.toNodeId
    this.seq = opts.seq
    this.payload = opts.payload
    this.wfInvId = opts.wfInvId
    this.skipDatabasePersistence = opts.skipDatabasePersistence ?? false
    this.persistence = opts.persistence
    if (opts.replyTo) this.replyTo = opts.replyTo

    if (!this.skipDatabasePersistence && this.persistence) {
      void this.save() // fire-and-forget
    }
  }

  private async save() {
    if (!this.persistence) return

    try {
      const messageData: MessageData = {
        messageId: this.messageId,
        fromNodeId: this.fromNodeId,
        toNodeId: this.toNodeId,
        originInvocationId: this.originInvocationId || undefined,
        seq: this.seq,
        role: this.payload.kind,
        payload: this.payload,
        createdAt: this.createdAt,
        workflowInvocationId: this.wfInvId,
      }
      await this.persistence.messages.save(messageData)
    } catch (error) {
      lgg.error(`Failed to save message ${this.messageId}:`, error)
    }
  }

  async updateMessage(updates: Partial<TablesUpdate<"Message">>) {
    if (!this.persistence) return

    try {
      await this.persistence.messages.update(this.messageId, updates as Partial<MessageData>)
    } catch (error) {
      lgg.error(`Failed to update message ${this.messageId}:`, error)
    }
  }
}<|MERGE_RESOLUTION|>--- conflicted
+++ resolved
@@ -1,12 +1,8 @@
 import type { Payload } from "@core/messages/MessagePayload"
 import { genShortId } from "@core/utils/common/utils"
 import { lgg } from "@core/utils/logging/Logger"
-<<<<<<< HEAD
+import type { TablesUpdate } from "@lucky/shared"
 import type { IPersistence, MessageData } from "@together/adapter-supabase"
-=======
-import { Messages } from "@core/utils/persistence/message/main"
-import type { TablesUpdate } from "@lucky/shared"
->>>>>>> f070db5a
 
 export class WorkflowMessage<P extends Payload = Payload> {
   readonly messageId: string = genShortId()
