--- conflicted
+++ resolved
@@ -1,20 +1,6 @@
-<<<<<<< HEAD
 /**
  * Message payload types - re-exported from @lucky/shared for backwards compatibility
  */
-export type {
-  TextContent,
-  Annotations,
-  MessageType,
-  BasePayload,
-  SequentialPayload,
-  DelegationPayload,
-  ReplyPayload,
-  AggregatedPayload,
-  Payload,
-} from "@lucky/shared"
-export { isDelegationPayload, isSequentialPayload, extractTextFromPayload } from "@lucky/shared"
-=======
 import type { TextContent } from "@core/messages/pipeline/mcp.types"
 import type {
   AggregatedPayload as AggregatedPayloadBase,
@@ -22,10 +8,6 @@
   Payload as PayloadBase,
   ReplyPayload as ReplyPayloadBase,
   SequentialPayload as SequentialPayloadBase,
-} from "@lucky/contracts/messages"
-import {
-  isDelegationPayload as isDelegationPayloadBase,
-  isSequentialPayload as isSequentialPayloadBase,
 } from "@lucky/contracts/messages"
 import type { Enums } from "@lucky/shared"
 
@@ -53,7 +35,7 @@
 /**
  * Re-export contract types for use throughout the codebase
  */
-export type { DelegationPayloadBase, SequentialPayloadBase, ReplyPayloadBase, AggregatedPayloadBase }
+export type { AggregatedPayloadBase, DelegationPayloadBase, ReplyPayloadBase, SequentialPayloadBase }
 
 /**
  * Implementation-specific payload types (aliases of contract types)
@@ -63,12 +45,6 @@
 export type ReplyPayload = ReplyPayloadBase
 export type AggregatedPayload = AggregatedPayloadBase
 export type Payload = PayloadBase
-
-/**
- * Re-export type guards from contracts
- */
-export const isDelegationPayload = isDelegationPayloadBase
-export const isSequentialPayload = isSequentialPayloadBase
 
 const joinBerichtenTexts = (items: TextContent[] | undefined): string =>
   Array.isArray(items)
@@ -100,5 +76,4 @@
       return ""
     }
   }
-}
->>>>>>> a2fac105
+}