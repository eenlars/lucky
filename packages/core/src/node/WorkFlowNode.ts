--- conflicted
+++ resolved
@@ -10,7 +10,6 @@
 import { NodePersistenceManager } from "@core/utils/persistence/node/nodePersistence"
 import type { ModelName } from "@core/utils/spending/models.types"
 import type { WorkflowConfig, WorkflowNodeConfig } from "@core/workflow/schema/workflow.types"
-<<<<<<< HEAD
 import type {
   IWorkflowNode,
   NodeInvocationResult as NodeInvocationResultBase,
@@ -18,9 +17,7 @@
   SupportsCodeTools,
   SupportsMCPTools,
 } from "@lucky/contracts/agent"
-=======
 import { genShortId } from "@lucky/shared"
->>>>>>> 89ddd3f4
 import type { ToolExecutionContext } from "@lucky/tools"
 import type { IPersistence } from "@together/adapter-supabase"
 import chalk from "chalk"
