import type { FitnessOfWorkflow } from "@core/evaluation/calculate-fitness/fitness.types"
import type { AgentSteps } from "@core/messages/pipeline/AgentStep.types"
import type { InvocationSummary } from "@core/messages/summaries/createSummary"
import type { Workflow } from "@core/workflow/Workflow"
import type { EvaluationInput } from "@core/workflow/ingestion/ingestion.types"
import type { WorkflowConfig } from "@core/workflow/schema/workflow.types"
<<<<<<< HEAD
import type { WorkflowProgressEvent } from "@lucky/shared"

/**
 * Callback invoked when workflow execution progress occurs.
 * Can be sync or async to support various consumers (SSE, logging, persistence).
 */
export type WorkflowEventHandler = (event: WorkflowProgressEvent) => void | Promise<void>
=======
import type { WorkflowEventHandler } from "@lucky/shared"
>>>>>>> 38c90342

/**
 * Parameters for a basic in-memory queue-based workflow run.
 */
export interface QueueRunParams {
  /** The instantiated `Workflow` to execute */
  workflow: Workflow
  /** Starting input string for the entry node */
  workflowInput: string
  /** Unique id for this run (used for tracing/persistence) */
  workflowInvocationId: string
<<<<<<< HEAD
  /** Optional callback to receive progress events during execution */
  onProgress?: WorkflowEventHandler
=======
  /** Optional progress event handler */
  onProgress?: WorkflowEventHandler
  /** Optional abort signal for graceful cancellation */
  abortSignal?: AbortSignal
>>>>>>> 38c90342
}

/**
 * Parameters controlling a resilient workflow run.
 * Extends the basic run with checkpointing and health monitoring controls.
 */
// NOTE: Resilient run types are intentionally kept out for now
// because the resilient runner is experimental and not used yet.

/**
 * Result of the queue-based run, including transcript, timing and costs.
 */
export interface QueueRunResult {
  success: boolean
  agentSteps: AgentSteps
  finalWorkflowOutput: string
  error?: string
  totalTime: number
  totalCost: number
}

/**
 * Result summary of a resilient workflow run.
 */
// See note above about resilient types being excluded for now.

/**
 * Computed evaluation artifacts for a single queue run.
 */
export interface EvaluationResult {
  transcript: AgentSteps
  summaries: InvocationSummary[]
  fitness: FitnessOfWorkflow
  feedback: string
  finalWorkflowOutput: string
}

/**
 * Aggregated evaluation across all inputs for a workflow.
 */
export interface AggregateEvaluationResult {
  results: EvaluationResult[]
  totalCost: number
  averageFitness: FitnessOfWorkflow
  averageFeedback: string
}

/**
 * Run result for a single workflow IO case.
 */
export interface RunResult {
  /** The created invocation id for this specific IO */
  workflowInvocationId: string
  /** The run-level outputs for this IO */
  queueRunResult: QueueRunResult
}

/**
 * Union of supported ways to invoke a workflow.
 * Provide `evalInput` and exactly one of:
 * - workflowVersionId: load config from database by version id
 * - filename: load config from a local file
 * - dslConfig: pass a config object directly
 */
export type InvocationInput = {
  evalInput: EvaluationInput
<<<<<<< HEAD
  /** Optional callback to receive progress events during execution */
  onProgress?: WorkflowEventHandler
=======
  /** Optional progress event handler */
  onProgress?: WorkflowEventHandler
  /** Optional abort signal for graceful cancellation */
  abortSignal?: AbortSignal
>>>>>>> 38c90342
} & (
  | { workflowVersionId: string; filename?: never; dslConfig?: never }
  | { filename: string; workflowVersionId?: never; dslConfig?: never }
  | {
      dslConfig: WorkflowConfig
      workflowVersionId?: never
      filename?: never
    }
)

/**
 * Result wrapper for ad-hoc workflow invocation with optional evaluation.
 */
export interface InvokeWorkflowResult extends RunResult {
  fitness?: FitnessOfWorkflow
  feedback?: string
  usdCost?: number
  outputMessage?: string
}<|MERGE_RESOLUTION|>--- conflicted
+++ resolved
@@ -4,17 +4,7 @@
 import type { Workflow } from "@core/workflow/Workflow"
 import type { EvaluationInput } from "@core/workflow/ingestion/ingestion.types"
 import type { WorkflowConfig } from "@core/workflow/schema/workflow.types"
-<<<<<<< HEAD
-import type { WorkflowProgressEvent } from "@lucky/shared"
-
-/**
- * Callback invoked when workflow execution progress occurs.
- * Can be sync or async to support various consumers (SSE, logging, persistence).
- */
-export type WorkflowEventHandler = (event: WorkflowProgressEvent) => void | Promise<void>
-=======
 import type { WorkflowEventHandler } from "@lucky/shared"
->>>>>>> 38c90342
 
 /**
  * Parameters for a basic in-memory queue-based workflow run.
@@ -26,15 +16,10 @@
   workflowInput: string
   /** Unique id for this run (used for tracing/persistence) */
   workflowInvocationId: string
-<<<<<<< HEAD
-  /** Optional callback to receive progress events during execution */
-  onProgress?: WorkflowEventHandler
-=======
   /** Optional progress event handler */
   onProgress?: WorkflowEventHandler
   /** Optional abort signal for graceful cancellation */
   abortSignal?: AbortSignal
->>>>>>> 38c90342
 }
 
 /**
@@ -101,15 +86,10 @@
  */
 export type InvocationInput = {
   evalInput: EvaluationInput
-<<<<<<< HEAD
-  /** Optional callback to receive progress events during execution */
-  onProgress?: WorkflowEventHandler
-=======
   /** Optional progress event handler */
   onProgress?: WorkflowEventHandler
   /** Optional abort signal for graceful cancellation */
   abortSignal?: AbortSignal
->>>>>>> 38c90342
 } & (
   | { workflowVersionId: string; filename?: never; dslConfig?: never }
   | { filename: string; workflowVersionId?: never; dslConfig?: never }
