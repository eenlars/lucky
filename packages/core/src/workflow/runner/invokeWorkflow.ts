/**
 * Workflow invocation module - Entry point for executing workflows.
 *
 * Supports three methods of workflow loading:
 * - From database by workflow version ID
 * - From local file by filename
 * - From direct DSL configuration object
 *
 * Handles workflow preparation, execution, evaluation, and memory persistence.
 * Tracks spending limits and saves memory updates back to source when applicable.
 *
 * @module workflow/runner/invokeWorkflow
 */

import { getCoreConfig } from "@core/core-config/coreConfig"
import { WorkflowConfigurationError, WorkflowExecutionError } from "@core/utils/errors/workflow-errors"
import { lgg } from "@core/utils/logging/Logger"
import { obs } from "@core/utils/observability/obs"
import { verifyWorkflowConfigStrict } from "@core/utils/validation/workflow/verifyWorkflow"
import { Workflow } from "@core/workflow/Workflow"
import { needsEvaluation } from "@core/workflow/ingestion/ingestion.types"
import type { WorkflowConfig } from "@core/workflow/schema/workflow.types"
import { loadFromDSL, loadFromDatabase, loadFromFile } from "@core/workflow/setup/WorkflowLoader"
import { JSONN, genShortId } from "@lucky/shared"
import { R, type RS } from "@lucky/shared"
import { isNir } from "@lucky/shared"
import type { InvocationInput, InvokeWorkflowResult, RunResult } from "./types"

/**
 * Union of supported ways to invoke a workflow.
 * Provide `evalInput` and exactly one of:
 * - workflowVersionId: load config from database by version id
 * - filename: load config from a local file
 * - dslConfig: pass a config object directly
 */
// InvocationInput and InvokeWorkflowResult centralized in ./types

/**
 * Invokes a workflow with the provided input configuration.
 *
 * @param input - Invocation configuration containing evaluation input and one of:
 *   - workflowVersionId: ID to load workflow from database
 *   - filename: Path to load workflow from file
 *   - dslConfig: Direct workflow configuration object
 *
 * @returns Result containing array of invocation results with:
 *   - queueRunResult: Raw execution results
 *   - fitness: Evaluation score (if evaluation is needed)
 *   - feedback: Evaluation feedback (if evaluation is needed)
 *   - finalWorkflowOutputs: Final outputs from workflow
 *
 * @throws Error if evalInput is missing or no valid workflow source provided
 *
 * @example
 * // Load from database
 * const result = await invokeWorkflow({
 *   workflowVersionId: "wf_123",
 *   evalInput: { type: "text", input: "Hello", workflowId: "test" }
 * })
 *
 * @remarks
 * - Automatically saves memory updates back to file-based workflows
 * - Tracks spending limits when enabled in configuration
 * - Evaluates results when answer/expectedOutput is provided
 */
export async function invokeWorkflow(input: InvocationInput): Promise<RS<InvokeWorkflowResult[]>> {
  try {
    const { evalInput, onProgress, abortSignal } = input

    if (isNir(evalInput)) {
      lgg.error("evalInput is null/undefined", evalInput)
      throw new WorkflowExecutionError("Evaluation input is missing or invalid.", {
        details: { providedInput: evalInput },
      })
    }

    // Set defaults
    evalInput.workflowId ??= `wf_id_${genShortId()}`
    if (evalInput.type === "text" && !evalInput.answer) {
      evalInput.answer = ""
    }

    // Validate prompt-only inputs at core level to prevent bypass
    if (evalInput.type === "prompt-only") {
      if (!evalInput.goal || typeof evalInput.goal !== "string" || evalInput.goal.trim().length === 0) {
        return R.error("Invalid or missing goal for prompt-only invocation", 0)
      }
      if (evalInput.goal.length > 50000) {
        return R.error("Prompt too long (max 50,000 characters)", 0)
      }
      // Trim the goal for consistency
      evalInput.goal = evalInput.goal.trim()
    }

    let config: WorkflowConfig

    if ("workflowVersionId" in input && input.workflowVersionId) {
      config = await loadFromDatabase(input.workflowVersionId)
    } else if ("filename" in input && input.filename) {
      config = await loadFromFile(input.filename)
    } else if ("dslConfig" in input && input.dslConfig) {
      config = await loadFromDSL(input.dslConfig)
    } else {
      throw new WorkflowConfigurationError(
        "No workflow source provided. Must specify one of: workflowVersionId, filename, or dslConfig.",
        {
          field: "workflow source",
          expectedFormat: "{ workflowVersionId: string } | { filename: string } | { dslConfig: WorkflowConfig }",
        },
      )
    }

<<<<<<< HEAD
    // Initialize spending tracker if enabled
    if (getCoreConfig().limits.enableSpendingLimits) {
      SpendingTracker.getInstance().initialize(getCoreConfig().limits.maxCostUsdPerRun)
    }

    // Validate workflow based on validation method
    const validationMethod = input.validation ?? 'strict'

    if (validationMethod === 'strict') {
      await verifyWorkflowConfigStrict(config)
    } else if (validationMethod === 'ai') {
      // AI-powered validation and repair (not implemented yet - would call validateAndRepairWorkflow)
      lgg.warn("[invokeWorkflow] AI validation not yet implemented, falling back to strict")
      await verifyWorkflowConfigStrict(config)
    } else {
      lgg.log("[invokeWorkflow] Skipping validation (validation='none')")
    }
=======
    // Strictly validate before creating workflow
    // Note: SpendingTracker is now per-context and auto-initialized on first access via getSpendingTracker()
    await verifyWorkflowConfigStrict(config)
>>>>>>> 49f1df65

    // Create workflow
    const workflow = Workflow.create({
      config: config,
      evaluationInput: evalInput,
      toolContext: undefined,
      // No parentVersionId or evolutionContext for ad-hoc invocation
    })

    // Set workflow IO (handles multiple inputs via IngestionLayer)
    await workflow.prepareWorkflow(evalInput, getCoreConfig().workflow.prepareProblemMethod)

    const { success, error, data: runResults } = await workflow.run({ onProgress, abortSignal })

    if (!runResults || !success) {
      return R.error(error || "Unknown error", 0)
    }

    if (runResults) {
      lgg.log("Run results", JSONN.show(runResults.map(r => r.queueRunResult.finalWorkflowOutput)))
    }

    // Check if we need to evaluate (when there's something to compare against)
    if (needsEvaluation(evalInput)) {
      // Evaluate the results to calculate fitness and save to database
      const { success, error, data: evaluationResult } = await workflow.evaluate()
      if (!success) {
        lgg.error(`[InvokeWorkflow] Evaluation failed for workflow ${workflow.getWorkflowVersionId()}: ${error}`)
        return R.error(error, 0)
      }

      // Return all evaluation results with fitness and feedback
      const resultsWithEvaluation = runResults.map((runResult: RunResult, index) => ({
        ...runResult,
        fitness: evaluationResult.results[index]?.fitness,
        feedback: evaluationResult.results[index]?.feedback,
        finalWorkflowOutputs: runResult.queueRunResult.finalWorkflowOutput,
      }))

      // Save workflow to file if it was loaded from file and has memory updates
      if ("filename" in input && input.filename) {
        const hasMemoryUpdates = workflow.getConfig().nodes.some(n => n.memory && Object.keys(n.memory).length > 0)

        if (hasMemoryUpdates) {
          try {
            await workflow.saveToFile(input.filename)
            lgg.log(`[invokeWorkflow] Saved memory updates to ${input.filename}`)
          } catch (saveError) {
            lgg.error(`[invokeWorkflow] Failed to save memory updates: ${saveError}`)
          }
        }
      }

      return R.success(resultsWithEvaluation, evaluationResult.totalCost)
    }

    // Prompt-only: no evaluation needed, just track it
    if (evalInput.type === "prompt-only") {
      obs.event("prompt_only_invocation", {
        unique_invocation_id: evalInput.workflowId,
        workflow_version_id: workflow.getWorkflowVersionId(),
      })
    }

    // Save workflow to file if it was loaded from file and has memory updates
    if ("filename" in input && input.filename) {
      const hasMemoryUpdates = workflow.getConfig().nodes.some(n => n.memory && Object.keys(n.memory).length > 0)

      if (hasMemoryUpdates) {
        try {
          await workflow.saveToFile(input.filename)
          lgg.log(`[invokeWorkflow] Saved memory updates to ${input.filename}`)
        } catch (saveError) {
          lgg.error(`[invokeWorkflow] Failed to save memory updates: ${saveError}`)
        }
      }
    }

    // If no evaluation needed, return raw run results
    return R.success(
      runResults,
      runResults.reduce((total, result) => total + result.queueRunResult.totalCost, 0),
    )
  } catch (err) {
    lgg.error("Invocation failed", err)
    return R.error(err instanceof Error ? err.message : "Unknown error", 0)
  }
}<|MERGE_RESOLUTION|>--- conflicted
+++ resolved
@@ -110,29 +110,19 @@
       )
     }
 
-<<<<<<< HEAD
-    // Initialize spending tracker if enabled
-    if (getCoreConfig().limits.enableSpendingLimits) {
-      SpendingTracker.getInstance().initialize(getCoreConfig().limits.maxCostUsdPerRun)
-    }
-
     // Validate workflow based on validation method
-    const validationMethod = input.validation ?? 'strict'
-
-    if (validationMethod === 'strict') {
+    // Note: SpendingTracker is now per-context and auto-initialized on first access via getSpendingTracker()
+    const validationMethod = input.validation ?? "strict"
+
+    if (validationMethod === "strict") {
       await verifyWorkflowConfigStrict(config)
-    } else if (validationMethod === 'ai') {
+    } else if (validationMethod === "ai") {
       // AI-powered validation and repair (not implemented yet - would call validateAndRepairWorkflow)
       lgg.warn("[invokeWorkflow] AI validation not yet implemented, falling back to strict")
       await verifyWorkflowConfigStrict(config)
     } else {
       lgg.log("[invokeWorkflow] Skipping validation (validation='none')")
     }
-=======
-    // Strictly validate before creating workflow
-    // Note: SpendingTracker is now per-context and auto-initialized on first access via getSpendingTracker()
-    await verifyWorkflowConfigStrict(config)
->>>>>>> 49f1df65
 
     // Create workflow
     const workflow = Workflow.create({
