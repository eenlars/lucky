--- conflicted
+++ resolved
@@ -66,11 +66,7 @@
  */
 export async function invokeWorkflow(input: InvocationInput): Promise<RS<InvokeWorkflowResult[]>> {
   try {
-<<<<<<< HEAD
-    const { evalInput, onProgress } = input
-=======
     const { evalInput, onProgress, abortSignal } = input
->>>>>>> 38c90342
 
     if (isNir(evalInput)) {
       lgg.error("evalInput is null/undefined", evalInput)
@@ -134,11 +130,7 @@
     // Set workflow IO (handles multiple inputs via IngestionLayer)
     await workflow.prepareWorkflow(evalInput, getCoreConfig().workflow.prepareProblemMethod)
 
-<<<<<<< HEAD
-    const { success, error, data: runResults } = await workflow.run(onProgress)
-=======
     const { success, error, data: runResults } = await workflow.run({ onProgress, abortSignal })
->>>>>>> 38c90342
 
     if (!runResults || !success) {
       return R.error(error || "Unknown error", 0)
