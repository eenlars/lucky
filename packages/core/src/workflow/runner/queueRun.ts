--- conflicted
+++ resolved
@@ -8,10 +8,8 @@
 import { lgg } from "@core/utils/logging/Logger"
 import { updateWorkflowMemory } from "@core/utils/persistence/workflow/updateNodeMemory"
 import { getNodeRole } from "@core/utils/validation/workflow/verifyHierarchical"
-import { WORKFLOW_PROGRESS_SCHEMA_VERSION } from "@lucky/shared"
 import type { ToolExecutionContext } from "@lucky/tools"
 import chalk from "chalk"
-import { safeEmit, sanitizeEventText, truncateOutput } from "./event-utils"
 import type { QueueRunParams, QueueRunResult } from "./types"
 
 // Types are centralized in ./types to avoid circular imports and keep the API surface stable.
@@ -117,10 +115,7 @@
   workflowInput,
   workflowInvocationId,
   onProgress,
-<<<<<<< HEAD
-=======
   abortSignal,
->>>>>>> 38c90342
 }: QueueRunParams): Promise<QueueRunResult> {
   lgg.log(`[queueRun] Starting for workflow ${workflow.getWorkflowVersionId()}, invocation ${workflowInvocationId}`)
 
@@ -355,19 +350,20 @@
 
     lgg.onlyIf(verbose, `[queueRun] Starting node invocation for ${targetNode.nodeId}`)
 
-<<<<<<< HEAD
-    // Emit node_started event
+    // Emit node started event
     const nodeStartTime = Date.now()
     const nodeStartTimeISO = new Date().toISOString()
-    const nodeStartedEvent = {
-      type: "node_started" as const,
-      schemaVersion: WORKFLOW_PROGRESS_SCHEMA_VERSION as 1,
-      nodeId: sanitizeEventText(targetNode.nodeId),
-      nodeName: sanitizeEventText(targetNode.nodeId),
-      timestamp: nodeStartTime,
-      workflowInvocationId,
-    }
-    await safeEmit(onProgress, nodeStartedEvent, "queueRun")
+    await safeEmit(
+      onProgress,
+      {
+        type: "node_started",
+        schemaVersion: 1,
+        nodeId: targetNode.nodeId,
+        timestamp: nodeStartTime,
+        workflowInvocationId,
+      },
+      "node_started",
+    )
 
     // Create NodeInvocation record with status='running' for real-time tracking
     // This enables SSE clients to poll for workflow progress via updated_at
@@ -391,21 +387,6 @@
         )
       }
     }
-=======
-    // Emit node started event
-    const nodeStartTime = Date.now()
-    await safeEmit(
-      onProgress,
-      {
-        type: "node_started",
-        schemaVersion: 1,
-        nodeId: targetNode.nodeId,
-        timestamp: nodeStartTime,
-        workflowInvocationId,
-      },
-      "node_started",
-    )
->>>>>>> 38c90342
 
     const {
       nodeInvocationFinalOutput,
@@ -450,40 +431,6 @@
       verbose,
       `[queueRun] Node invocation completed for ${targetNode.nodeId}, nodeInvocationId: ${nodeInvocationId}`,
     )
-
-    // Emit node_completed or node_failed event
-    const nodeEndTime = Date.now()
-    if (error) {
-      // Sanitize error message to prevent information disclosure
-      const sanitizedError =
-        error instanceof Error
-          ? sanitizeEventText(error.message.replace(/\/[^\s]+/g, "[path]")) // Remove file paths
-          : "Node execution failed"
-
-      const nodeFailedEvent = {
-        type: "node_failed" as const,
-        schemaVersion: WORKFLOW_PROGRESS_SCHEMA_VERSION as 1,
-        nodeId: sanitizeEventText(targetNode.nodeId),
-        nodeName: sanitizeEventText(targetNode.nodeId),
-        error: sanitizedError,
-        timestamp: nodeEndTime,
-        workflowInvocationId,
-      }
-      await safeEmit(onProgress, nodeFailedEvent, "queueRun")
-    } else {
-      const nodeCompletedEvent = {
-        type: "node_completed" as const,
-        schemaVersion: WORKFLOW_PROGRESS_SCHEMA_VERSION as 1,
-        nodeId: sanitizeEventText(targetNode.nodeId),
-        nodeName: sanitizeEventText(targetNode.nodeId),
-        output: truncateOutput(nodeInvocationFinalOutput, 200),
-        durationMs: nodeEndTime - nodeStartTime,
-        costUsd: usdCost,
-        timestamp: nodeEndTime,
-        workflowInvocationId,
-      }
-      await safeEmit(onProgress, nodeCompletedEvent, "queueRun")
-    }
 
     if (error) {
       lgg.error(`[queueRun] Node invocation error for ${targetNode.nodeId}`, error)
