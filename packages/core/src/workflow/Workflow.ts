import { CONFIG, isLoggingEnabled } from "@core/core-config/compat"
import { ENV_CONFIG } from "@core/core-config/constants"
import type { FitnessOfWorkflow } from "@core/evaluation/calculate-fitness/fitness.types"
import { improveNodesIterativelyImpl } from "@core/improvement/behavioral/judge/mainImprovement"
import { type PrepareProblemMethod, prepareProblem } from "@core/improvement/behavioral/prepare/workflow/prepareMain"
import type { EvolutionContext } from "@core/improvement/gp/resources/types"
import { WorkFlowNode } from "@core/node/WorkFlowNode"
import type { WorkflowFile } from "@core/tools/context/contextStore.types"
<<<<<<< HEAD
import { WorkflowFitnessError } from "@core/utils/errors/workflow-errors"
=======
import { EvaluationError } from "@core/utils/errors/WorkflowErrors"
>>>>>>> 99238ed2
import { lgg } from "@core/utils/logging/Logger"
import { persistWorkflow } from "@core/utils/persistence/file/resultPersistence"
import { type ContextStore, createContextStore } from "@core/utils/persistence/memory/ContextStore"
import type { ModelName } from "@core/utils/spending/models.types"
import { verifyWorkflowConfig, verifyWorkflowConfigStrict } from "@core/utils/validation/workflow/verifyWorkflow"
import { zodToJson } from "@core/utils/zod/zodToJson"
import { formalizeWorkflow } from "@core/workflow/actions/generate/formalizeWorkflow"
import { type SimplifyOptions, workflowToString } from "@core/workflow/actions/generate/workflowToString"
import type { EvaluationInput, WorkflowIO } from "@core/workflow/ingestion/ingestion.types"
import { aggregateResults, evaluateRuns, runAllIO } from "@core/workflow/runner/runAllInputs"
import type { AggregateEvaluationResult, RunResult } from "@core/workflow/runner/types"
import { ensure, guard, throwIf } from "@core/workflow/schema/errorMessages"
import { hashWorkflow } from "@core/workflow/schema/hash"
import type { WorkflowConfig, WorkflowNodeConfig } from "@core/workflow/schema/workflow.types"
import { genShortId } from "@lucky/shared"
import type { RS } from "@lucky/shared"
import { R } from "@lucky/shared"
import { INACTIVE_TOOLS } from "@lucky/tools"
import type { ToolExecutionContext } from "@lucky/tools"
// src/core/workflow/Workflow.ts
import type { IPersistence } from "@together/adapter-supabase"
import { generateWorkflowIdea } from "./actions/generate/generateIdea"

type GenomeFeedback = string | null
/**
 * Workflow verifies, registers, instantiates and orchestrates execution.
 */
export class Workflow {
  private readonly config: WorkflowConfig
  private readonly workflowId: string
  private readonly workflowVersionId: string
  private parent1Id?: string
  private parent2Id?: string
  private readonly nodeMap = new Map<string, WorkFlowNode>()
  public readonly nodes: WorkFlowNode[] = []
  private workflowInvocationIds = new Map<number, string>()
  private workflowIO: WorkflowIO[]
  private mainGoal: string
  private totalCost: number
  private contextStores = new Map<string, ContextStore>()
  private workflowFiles = new Set<WorkflowFile>()
  public evolutionContext?: EvolutionContext
  private evaluationInput: EvaluationInput //todo-evaluationInput possibly remove this.
  private toolContext?: Partial<ToolExecutionContext> // partial, since the workflowInvocationId is set later
  protected feedback: GenomeFeedback = null
  protected fitness?: FitnessOfWorkflow
  private runResults?: RunResult[]
  private evaluated = false
  private hasRun = false
  private problemAnalysis: string | undefined
  private persistence?: IPersistence

  protected constructor(
    config: WorkflowConfig,
    evaluationInput: EvaluationInput,
    evolutionContext?: EvolutionContext,
    toolContext?: Partial<ToolExecutionContext> | undefined,
    workflowVersionId?: string,
    persistence?: IPersistence,
  ) {
    this.config = config
    this.workflowId = evaluationInput.workflowId
    // Use provided ID or generate hash-based ID
    if (workflowVersionId) {
      this.workflowVersionId = workflowVersionId
    } else {
      const fullHash = hashWorkflow(config)
      this.workflowVersionId = `wf_ver_${fullHash.substring(0, 8)}`
    }
    this.mainGoal = evaluationInput.goal
    this.verifyCriticalIssues(config)
    this.workflowInvocationIds = new Map<number, string>()
    this.workflowIO = [] // will be set later via prepareWorkflow
    this.totalCost = 0
    this.evolutionContext = evolutionContext
    this.evaluationInput = evaluationInput
    this.toolContext = toolContext
    this.problemAnalysis = undefined
    this.persistence = persistence
  }

  private verifyCriticalIssues(config: WorkflowConfig): void {
    const inactiveToolsUsed: string[] = []

    for (const node of config.nodes) {
      const allNodeTools = [...(node.codeTools || []), ...(node.mcpTools || [])]

      for (const tool of allNodeTools) {
        if (INACTIVE_TOOLS.has(tool)) {
          inactiveToolsUsed.push(`node "${node.nodeId}" uses inactive tool "${tool}"`)
        }
      }
    }

    if (inactiveToolsUsed.length > 0) {
      lgg.error("🚨 Workflow verification failed - inactive tools detected:")
      inactiveToolsUsed.forEach(error => lgg.error(`- ${error}`))
    }
  }

  public static create({
    config,
    evaluationInput,
    parent1Id,
    parent2Id,
    evolutionContext,
    toolContext,
    workflowVersionId,
    persistence,
  }: {
    config: WorkflowConfig
    evaluationInput: EvaluationInput
    parent1Id?: string
    parent2Id?: string
    evolutionContext?: EvolutionContext
    toolContext: Partial<ToolExecutionContext> | undefined
    workflowVersionId?: string
    persistence?: IPersistence
  }): Workflow {
    const wf = new Workflow(
      config,
      evaluationInput,
      evolutionContext,
      toolContext ?? undefined,
      workflowVersionId,
      persistence,
    )
    wf.parent1Id = parent1Id
    wf.parent2Id = parent2Id
    return wf
  }

  public getConfig(): WorkflowConfig {
    return this.config
  }

  public getPersistence(): IPersistence | undefined {
    return this.persistence
  }

  public async prepareWorkflow(
    evaluationInput: EvaluationInput,
    problemAnalysisMethod: PrepareProblemMethod,
  ): Promise<void> {
    const { newGoal, workflowIO, problemAnalysis } = await prepareProblem(evaluationInput, problemAnalysisMethod)

    this.workflowIO = workflowIO
    this.mainGoal = newGoal
    this.problemAnalysis = problemAnalysis

    // Update the WorkflowVersion with all WorkflowIO data (if persistence enabled)
    if (this.workflowIO.length > 0) {
      if (this.persistence) {
        await this.persistence.updateWorkflowVersionWithIO(this.workflowVersionId, this.workflowIO)
      }
    } else {
      lgg.warn("No workflow IO to update.. skipping")
      lgg.warn("might be a problem if you are going to evaluate.")
    }
  }

  /**
   * Set pre-computed workflow IO and goals directly (for GP optimization)
   * Avoids re-calling prepareProblem when data is already available
   */
  public setPrecomputedWorkflowData({
    workflowIO,
    newGoal,
    problemAnalysis,
  }: {
    workflowIO: WorkflowIO[]
    newGoal: string
    problemAnalysis: string
  }): void {
    this.workflowIO = workflowIO
    this.mainGoal = newGoal
    this.problemAnalysis = problemAnalysis
  }

  public getWorkflowVersionId(): string {
    return this.workflowVersionId
  }

  getWorkflowIO(): WorkflowIO[] {
    return this.workflowIO
  }

  getTotalCost(): number {
    return this.totalCost
  }

  toConfig(): WorkflowConfig {
    return this.config
  }

  getEvaluationInput(): EvaluationInput {
    return this.evaluationInput
  }

  /**
   * Gets the fitness score for this workflow.
   * Note: Fitness data should be cleared between evaluation phases to prevent data leakage.
   *
   * @returns The fitness score
   * @throws {EvaluationError} If fitness has not been calculated
   */
  getFitness(): FitnessOfWorkflow | undefined {
<<<<<<< HEAD
    if (!this.fitness)
      throw new WorkflowFitnessError("Fitness data has not been calculated for this workflow yet.", {
        workflowId: this.workflowId,
        workflowVersionId: this.workflowVersionId,
      })
=======
    if (!this.fitness) {
      throw new EvaluationError("Fitness not found for workflow", {
        workflowVersionId: this.workflowVersionId,
      })
    }
>>>>>>> 99238ed2
    return this.fitness
  }

  /**
   * Gets the numeric fitness score.
   *
   * @returns The numeric fitness score
   * @throws {EvaluationError} If fitness has not been calculated
   */
  getFitnessScore(): number {
<<<<<<< HEAD
    if (!this.fitness)
      throw new WorkflowFitnessError("Fitness score is not available. Workflow must be evaluated first.", {
        workflowId: this.workflowId,
        workflowVersionId: this.workflowVersionId,
      })
=======
    if (!this.fitness) {
      throw new EvaluationError("Fitness not found for workflow", {
        workflowVersionId: this.workflowVersionId,
      })
    }
>>>>>>> 99238ed2
    return this.fitness.score
  }

  /**
   * Gets the feedback for this workflow.
   * Note: Feedback data should be cleared between evaluation phases to prevent data leakage.
   *
   * @returns The feedback string or null
   */
  getFeedback(): GenomeFeedback {
    return this.feedback
  }

  /**
   * Clears evaluation state to prevent data leakage between phases.
   * Should be called before improvement operations to ensure isolation.
   */
  clearEvaluationState(): void {
    this.fitness = undefined
    this.feedback = null
  }

  /**
   * Gets the URL for the workflow trace viewer.
   *
   * @param invocationId - Optional invocation ID to link to specific run
   * @returns URL to the trace viewer
   */
  getLink(invocationId?: string): string {
    const baseUrl = ENV_CONFIG.TRACE_BASE_URL
    if (invocationId) {
      return `${baseUrl}/${invocationId}`
    }
    return baseUrl
  }

  /**
   * Runs workflow with starting prompt and evaluates.
   * @returns aggregated evaluation result
   */
  async runAndEvaluate(): Promise<RS<AggregateEvaluationResult>> {
    lgg.log(`[Workflow.runAndEvaluate] Starting run phase for ${this.getWorkflowVersionId()}`)
    const { error } = await this.run()
    if (error) {
      lgg.error(`[Workflow.runAndEvaluate] Run phase failed for ${this.getWorkflowVersionId()}: ${error}`)
      return R.error(error, 0)
    }
    lgg.log(`[Workflow.runAndEvaluate] Run phase succeeded for ${this.getWorkflowVersionId()}, starting evaluate phase`)
    const result = await this.evaluate()
    if (result.success) {
      lgg.log(`[Workflow.runAndEvaluate] Evaluate phase succeeded for ${this.getWorkflowVersionId()}`)
    } else {
      lgg.error(`[Workflow.runAndEvaluate] Evaluate phase failed for ${this.getWorkflowVersionId()}: ${result.error}`)
    }
    return result
  }

  /**
   * Executes the workflow for all IO without evaluation.
   * @returns array of run results for each IO
   */
  async run(): Promise<RS<RunResult[]>> {
    throwIf(this.evaluated, "Workflow has already been evaluated")
    throwIf(this.hasRun, "Workflow has already been run")

    lgg.log(`[Workflow.run] Starting setup for ${this.getWorkflowVersionId()}`)
    await this.setup()

    lgg.log(`[Workflow.run] Setup complete, starting runAllIO for ${this.getWorkflowVersionId()}`)
    const { data: runResults, error } = await runAllIO(this)
    this.hasRun = true
    if (error) {
      lgg.error(`[Workflow.run] runAllIO failed for ${this.getWorkflowVersionId()}: ${error}`)
      return R.error(error, 0)
    }
    lgg.log(
      `[Workflow.run] runAllIO succeeded for ${this.getWorkflowVersionId()}, got ${runResults?.length || 0} results`,
    )
    this.runResults = runResults
    return R.success(runResults ?? [], 0)
  }

  /**
   * Evaluates given run results against expected outputs.
   * @param runResults Results from a previous run()
   * @returns aggregated evaluation result
   */
  async evaluate(): Promise<RS<AggregateEvaluationResult>> {
    if (!this.runResults) {
      return R.error("Run results not found", 0)
    }
    throwIf(this.evaluated, "Workflow has already been evaluated")
    const evals = await evaluateRuns(this, this.runResults)
    const { data, usdCost, error } = await aggregateResults(evals)
    this.evaluated = true
    guard(data, `evaluate failed: ${JSON.stringify(error)}`)
    this.fitness = data.averageFitness
    this.totalCost += usdCost ?? 0
    this.feedback = data.averageFeedback
    lgg.log("[Workflow] Setting feedback:", data.averageFeedback)
    return R.success(data, usdCost)
  }

  /**
   * Verifies workflow, registers in DB, instantiates nodes.
   */
  protected async setup(strict = false): Promise<void> {
    // check if io is set
    guard(this.workflowIO, "Workflow IO is not set")

    if (strict) await verifyWorkflowConfigStrict(this.config)
    else await verifyWorkflowConfig(this.config, { throwOnError: false })

    lgg.log("setting up workflow", this.workflowVersionId)

    // Only register the workflow version (if persistence enabled)
    if (this.persistence) {
      await this.persistence.createWorkflowVersion({
        workflowVersionId: this.workflowVersionId,
        workflowId: this.workflowId,
        commitMessage: this.goal,
        dsl: this.config,
        generationId: this.evolutionContext?.generationId,
        operation: this.parent1Id ? "mutation" : "init",
        parent1Id: this.parent1Id,
        parent2Id: this.parent2Id,
      })
    }

    for (const workflowNodeConfig of this.config.nodes) {
      const workflowNode = await WorkFlowNode.create(
        workflowNodeConfig,
        this.workflowVersionId,
        false,
        this.persistence,
      )
      this.nodeMap.set(workflowNodeConfig.nodeId, workflowNode)
      this.nodes.push(workflowNode)
    }
  }

  /**
   * Creates a workflow invocation for a specific WorkflowIO.
   * @param index - The index of the WorkflowIO in the array
   * @param workflowIO - The specific WorkflowIO object for this invocation
   * @returns The created workflowInvocationId
   */
  async createInvocationForIO(index: number, workflowIO: WorkflowIO): Promise<string> {
    const workflowInvocationId = genShortId()

    if (this.persistence) {
      await this.persistence.createWorkflowInvocation({
        workflowInvocationId,
        workflowVersionId: this.workflowVersionId,
        runId: this.evolutionContext?.runId,
        generationId: this.evolutionContext?.generationId,
        metadata: {
          configFiles: this.config.contextFile ? [this.config.contextFile] : [],
          workflowIOIndex: index,
        },
        expectedOutputType: this.evaluationInput.outputSchema ? zodToJson(this.evaluationInput.outputSchema) : null,
        workflowInput: workflowIO.workflowInput as any,
        workflowOutput: workflowIO.workflowOutput as any,
      })
    }

    this.workflowInvocationIds.set(index, workflowInvocationId)
    return workflowInvocationId
  }

  /**
   * Gets node by nodeId.
   * @throws if node not found
   */
  getNode(nodeId: string): WorkFlowNode {
    const node = this.nodeMap.get(nodeId)
    guard(node, `Node ${nodeId} not found`)
    return node
  }

  /**
   * Gets all node IDs in the workflow.
   */
  getNodeIds(): string[] {
    return Array.from(this.nodeMap.keys())
  }

  /**
   * Gets the entry node ID from the workflow config.
   */
  getEntryNodeId(): string {
    guard(this.config.entryNodeId, "Entry node ID is not set")
    return this.config.entryNodeId
  }

  getNodes(): WorkFlowNode[] {
    return this.nodes
  }

  getWorkflowId(): string {
    return this.workflowId
  }

  /**
   * Gets the workflow invocation ID for a specific index.
   * @param index - The index of the WorkflowIO
   * @throws if workflow invocation has not been created for this index
   * @deprecated this is not safe, since it only returns the last invocation.
   */
  getWorkflowInvocationId(index?: number): string {
    // If no index provided, return the first one (for backward compatibility)
    const idx = index ?? 0
    const invocationId = this.workflowInvocationIds.get(idx)
    guard(invocationId, `Workflow invocation ID not found for index ${idx}. Create invocation first.`)
    return invocationId
  }

  /**
   * Gets the workflow's main goal.
   */
  get goal(): string {
    return this.mainGoal
  }

  /**
   * Gets or creates a ContextStore for this workflow.
   * @param name - Name of the context store (e.g., "fishcontext")
   * @param backend - Backend to use ("memory" or "supabase")
   * @returns ContextStore instance
   */
  getContextStore(name: string, backend: "memory" | "supabase" = "supabase", index?: number): ContextStore {
    const key = `${name}_${index ?? 0}`
    if (this.contextStores.has(key)) {
      return this.contextStores.get(key)!
    }

    let store: ContextStore
    if (backend === "memory") {
      const invocationId = this.workflowInvocationIds.get(index ?? 0)
      store = createContextStore("memory", invocationId || "default")
    } else {
      const invocationId = ensure(
        this.workflowInvocationIds.get(index ?? 0),
        `Workflow invocation must be created for index ${index ?? 0} before creating Supabase context stores`,
      )
      store = createContextStore("supabase", invocationId)
    }

    this.contextStores.set(key, store)
    return store
  }

  /**
   * Lists all context store names for this workflow.
   */
  getContextStoreNames(): string[] {
    return Array.from(this.contextStores.keys())
  }

  /**
   * Gets the current context file count for this workflow.
   */
  getWorkflowFileCount(): number {
    return this.workflowFiles.size
  }

  /**
   * Gets all workflow files for this workflow.
   */
  getWorkflowFiles(): Set<WorkflowFile> {
    return new Set(this.workflowFiles)
  }

  /**
   * Adds a workflow file to this workflow's tracking.
   */
  addWorkflowFile(workflowFile: WorkflowFile): void {
    this.workflowFiles.add(workflowFile)
  }

  getToolExecutionContext(workflowInvocationId: string): ToolExecutionContext {
    const files = this.getWorkflowFiles() ? Array.from(this.getWorkflowFiles()) : []

    const context: ToolExecutionContext = {
      expectedOutputType: this.toolContext?.expectedOutputType,
      workflowInvocationId: workflowInvocationId,
      workflowVersionId: this.workflowVersionId,
      workflowFiles: files,
      mainWorkflowGoal: this.mainGoal,
      workflowId: this.workflowId,
    }
    return context
  }

  /**
   * Checks if a workflow file already exists for this workflow.
   */
  hasWorkflowFile(workflowFile: WorkflowFile): boolean {
    return this.workflowFiles.has(workflowFile)
  }

  /**
   * Checks if a new workflow file can be created based on the configured limit.
   */
  canCreateWorkflowFile(): boolean {
    return this.workflowFiles.size < CONFIG.context.maxFilesPerWorkflow
  }

  async improveNodesIteratively(params: {
    _fitness: FitnessOfWorkflow
    workflowInvocationId: string
  }): Promise<WorkflowImprovementResult> {
    const result = await improveNodesIterativelyImpl(this, {
      _fitness: params._fitness,
      workflowInvocationId: params.workflowInvocationId,
    })
    this.totalCost += result.cost
    return result
  }

  async saveToFile(fileName?: string): Promise<void> {
    await persistWorkflow(this.config, fileName || "setupfile.json")
  }

  toString(options: SimplifyOptions): string {
    return workflowToString(this, options)
  }

  getMemory(): Record<string, Record<string, string>> {
    const workflowMemory: Record<string, Record<string, string>> = {}
    for (const node of this.config.nodes) {
      if (node.memory) {
        workflowMemory[node.nodeId] = node.memory
      }
    }
    return workflowMemory
  }

  /**
   * Gets workflow-level memory (not node-specific memory)
   */
  getWorkflowMemory(): Record<string, string> {
    return this.config.memory || {}
  }

  /**
   * Generate a deterministic hash for a workflow
   */
  hash(): string {
    return hashWorkflow(this.config)
  }

  clone(): Workflow {
    return Workflow.create({
      config: this.config,
      evaluationInput: this.evaluationInput,
      parent1Id: this.parent1Id,
      parent2Id: this.parent2Id,
      evolutionContext: this.evolutionContext,
      toolContext: this.toolContext,
    })
  }

  addNode(node: WorkflowNodeConfig): void {
    this.config.nodes.push(node)
  }

  static async ideaToWorkflow({
    prompt,
    randomness,
    model,
  }: {
    prompt: string
    randomness: number
    model?: ModelName
  }): Promise<RS<WorkflowConfig>> {
    const workflowIdeaResponse = await generateWorkflowIdea({
      prompt,
      randomness,
      model,
    })

    if (!workflowIdeaResponse.success) {
      lgg.error("ideaToWorkflow", workflowIdeaResponse.error)
      return R.error("Failed to generate workflow idea in generateWorkflowIdea", workflowIdeaResponse.usdCost)
    }

    if (isLoggingEnabled("GP")) {
      lgg.log(`[Converter] Workflow idea: ${workflowIdeaResponse.data.workflow}`)
    }

    const {
      data: fullWorkflowResult,
      error,
      usdCost,
      success,
    } = await formalizeWorkflow(workflowIdeaResponse.data.workflow, {
      verifyWorkflow: "normal",
      repairWorkflowAfterGeneration: true,
    })

    if (!success) {
      lgg.error("Failed to generate workflow from already generated idea - ideaToWorkflow 1", error)
      return R.error("Failed to generate workflow from already generated idea - ideaToWorkflow 2", usdCost)
    }

    return R.success(fullWorkflowResult, usdCost)
  }

  static async formalizeWorkflow(
    ...args: Parameters<typeof formalizeWorkflow>
  ): Promise<ReturnType<typeof formalizeWorkflow>> {
    return await formalizeWorkflow(...args)
  }

  // for GP, we need to reset the workflow to a new generation
  // if parents are surviving!
  reset(evolutionContext: EvolutionContext): void {
    this.totalCost = 0
    this.contextStores = new Map()
    this.workflowFiles = new Set()
    this.workflowInvocationIds = new Map()
    this.evolutionContext = evolutionContext
    this.evaluated = false
    this.hasRun = false
    this.runResults = undefined
    this.fitness = undefined
    this.feedback = null

    if ("genomeEvaluationResults" in this) {
      this.genomeEvaluationResults = {
        workflowVersionId: this.getWorkflowVersionId(),
        hasBeenEvaluated: false,
        evaluatedAt: new Date().toISOString(),
        fitness: null,
        costOfEvaluation: 0,
        errors: [],
        feedback: null,
      }
    }
    if ("evolutionCost" in this) {
      this.evolutionCost = 0
    }
  }
}

/**
 * Result returned by node-improvement operators.
 */
export interface WorkflowImprovementResult {
  /** Updated workflow configuration after improvements */
  newConfig: WorkflowConfig
  /** Additional USD cost incurred by the improvement process */
  cost: number
}<|MERGE_RESOLUTION|>--- conflicted
+++ resolved
@@ -6,11 +6,7 @@
 import type { EvolutionContext } from "@core/improvement/gp/resources/types"
 import { WorkFlowNode } from "@core/node/WorkFlowNode"
 import type { WorkflowFile } from "@core/tools/context/contextStore.types"
-<<<<<<< HEAD
 import { WorkflowFitnessError } from "@core/utils/errors/workflow-errors"
-=======
-import { EvaluationError } from "@core/utils/errors/WorkflowErrors"
->>>>>>> 99238ed2
 import { lgg } from "@core/utils/logging/Logger"
 import { persistWorkflow } from "@core/utils/persistence/file/resultPersistence"
 import { type ContextStore, createContextStore } from "@core/utils/persistence/memory/ContextStore"
@@ -215,22 +211,14 @@
    * Note: Fitness data should be cleared between evaluation phases to prevent data leakage.
    *
    * @returns The fitness score
-   * @throws {EvaluationError} If fitness has not been calculated
+   * @throws {WorkflowFitnessError} If fitness has not been calculated
    */
   getFitness(): FitnessOfWorkflow | undefined {
-<<<<<<< HEAD
     if (!this.fitness)
       throw new WorkflowFitnessError("Fitness data has not been calculated for this workflow yet.", {
         workflowId: this.workflowId,
         workflowVersionId: this.workflowVersionId,
       })
-=======
-    if (!this.fitness) {
-      throw new EvaluationError("Fitness not found for workflow", {
-        workflowVersionId: this.workflowVersionId,
-      })
-    }
->>>>>>> 99238ed2
     return this.fitness
   }
 
@@ -238,22 +226,14 @@
    * Gets the numeric fitness score.
    *
    * @returns The numeric fitness score
-   * @throws {EvaluationError} If fitness has not been calculated
+   * @throws {WorkflowFitnessError} If fitness has not been calculated
    */
   getFitnessScore(): number {
-<<<<<<< HEAD
     if (!this.fitness)
       throw new WorkflowFitnessError("Fitness score is not available. Workflow must be evaluated first.", {
         workflowId: this.workflowId,
         workflowVersionId: this.workflowVersionId,
       })
-=======
-    if (!this.fitness) {
-      throw new EvaluationError("Fitness not found for workflow", {
-        workflowVersionId: this.workflowVersionId,
-      })
-    }
->>>>>>> 99238ed2
     return this.fitness.score
   }
 
