import { ENV_CONFIG } from "@core/core-config/constants"
import { getCoreConfig, isLoggingEnabled } from "@core/core-config/coreConfig"
import type { FitnessOfWorkflow } from "@core/evaluation/calculate-fitness/fitness.types"
import { improveNodesIterativelyImpl } from "@core/improvement/behavioral/judge/mainImprovement"
import { type PrepareProblemMethod, prepareProblem } from "@core/improvement/behavioral/prepare/workflow/prepareMain"
import type { EvolutionContext } from "@core/improvement/gp/resources/types"
import { WorkFlowNode } from "@core/node/WorkFlowNode"
import type { WorkflowFile } from "@core/tools/context/contextStore.types"
import { WorkflowFitnessError } from "@core/utils/errors/workflow-errors"
import { lgg } from "@core/utils/logging/Logger"
import { persistWorkflow } from "@core/utils/persistence/file/resultPersistence"
import { type ContextStore, createContextStore } from "@core/utils/persistence/memory/ContextStore"
import type { ModelName } from "@core/utils/spending/models.types"
import { verifyWorkflowConfig, verifyWorkflowConfigStrict } from "@core/utils/validation/workflow/verifyWorkflow"
// zodToJson no longer needed - outputSchema is JSON Schema, not Zod
// import { zodToJson } from "@core/utils/validation/zodToJson"
import { formalizeWorkflow } from "@core/workflow/actions/generate/formalizeWorkflow"
import { type SimplifyOptions, workflowToString } from "@core/workflow/actions/generate/workflowToString"
import type { EvaluationInput, WorkflowIO } from "@core/workflow/ingestion/ingestion.types"
import { aggregateResults, evaluateRuns, runAllIO } from "@core/workflow/runner/runAllInputs"
import type { AggregateEvaluationResult, RunResult } from "@core/workflow/runner/types"
import { ensure, guard, throwIf } from "@core/workflow/schema/errorMessages"
import { hashWorkflow } from "@core/workflow/schema/hash"
import type { WorkflowConfig, WorkflowNodeConfig } from "@core/workflow/schema/workflow.types"
import type { RS, WorkflowEventHandler } from "@lucky/shared"
import { R, genShortId, isNir } from "@lucky/shared"
import type { ToolExecutionContext } from "@lucky/tools"
import { INACTIVE_TOOLS } from "@lucky/tools"
// src/core/workflow/Workflow.ts
import type { IPersistence } from "@together/adapter-supabase"
import { generateWorkflowIdea } from "./actions/generate/generateIdea"

type GenomeFeedback = string | null
/**
 * Workflow verifies, registers, instantiates and orchestrates execution.
 */
export class Workflow {
  private readonly config: WorkflowConfig
  private readonly workflowId: string
  private readonly workflowVersionId: string
  private parent1Id?: string
  private parent2Id?: string
  private readonly nodeMap = new Map<string, WorkFlowNode>()
  public readonly nodes: WorkFlowNode[] = []
  private workflowInvocationIds = new Map<number, string>()
  private workflowIO: WorkflowIO[]
  private mainGoal: string
  private totalCost: number
  private contextStores = new Map<string, ContextStore>()
  private workflowFiles = new Set<WorkflowFile>()
  public evolutionContext?: EvolutionContext
  private evaluationInput: EvaluationInput //todo-evaluationInput possibly remove this.
  private toolContext?: Partial<ToolExecutionContext> // partial, since the workflowInvocationId is set later
  protected feedback: GenomeFeedback = null
  protected fitness?: FitnessOfWorkflow
  private runResults?: RunResult[]
  private evaluated = false
  private hasRun = false
  private problemAnalysis: string | undefined
  private persistence?: IPersistence

  protected constructor(
    config: WorkflowConfig,
    evaluationInput: EvaluationInput,
    evolutionContext?: EvolutionContext,
    toolContext?: Partial<ToolExecutionContext> | undefined,
    workflowVersionId?: string,
    persistence?: IPersistence,
  ) {
    this.config = config
    this.workflowId = evaluationInput.workflowId
    // Use provided ID or generate hash-based ID
    if (workflowVersionId) {
      this.workflowVersionId = workflowVersionId
    } else {
      const fullHash = hashWorkflow(config)
      this.workflowVersionId = `wf_ver_${fullHash.substring(0, 8)}`
    }
    this.mainGoal = evaluationInput.goal
    this.verifyCriticalIssues(config)
    this.workflowInvocationIds = new Map<number, string>()
    this.workflowIO = [] // will be set later via prepareWorkflow
    this.totalCost = 0
    this.evolutionContext = evolutionContext
    this.evaluationInput = evaluationInput
    this.toolContext = toolContext
    this.problemAnalysis = undefined
    this.persistence = persistence
  }

  private verifyCriticalIssues(config: WorkflowConfig): void {
    const inactiveToolsUsed: string[] = []

    for (const node of config.nodes) {
      const allNodeTools = [...(node.codeTools || []), ...(node.mcpTools || [])]

      for (const tool of allNodeTools) {
        // TODO: this must be dynamic.
        if (INACTIVE_TOOLS.includes(tool)) {
          inactiveToolsUsed.push(`node "${node.nodeId}" uses inactive tool "${tool}"`)
        }
      }
    }

    if (inactiveToolsUsed.length > 0) {
      lgg.error("🚨 Workflow verification failed - inactive tools detected:")
      inactiveToolsUsed.forEach(error => lgg.error(`- ${error}`))
    }
  }

  public static create({
    config,
    evaluationInput,
    parent1Id,
    parent2Id,
    evolutionContext,
    toolContext,
    workflowVersionId,
    persistence,
  }: {
    config: WorkflowConfig
    evaluationInput: EvaluationInput
    parent1Id?: string
    parent2Id?: string
    evolutionContext?: EvolutionContext
    toolContext: Partial<ToolExecutionContext> | undefined
    workflowVersionId?: string
    persistence?: IPersistence
  }): Workflow {
    const wf = new Workflow(
      config,
      evaluationInput,
      evolutionContext,
      toolContext ?? undefined,
      workflowVersionId,
      persistence,
    )
    wf.parent1Id = parent1Id
    wf.parent2Id = parent2Id
    return wf
  }

  public getConfig(): WorkflowConfig {
    return this.config
  }

  public getPersistence(): IPersistence | undefined {
    return this.persistence
  }

  public async prepareWorkflow(
    evaluationInput: EvaluationInput,
    problemAnalysisMethod: PrepareProblemMethod,
  ): Promise<void> {
    const { newGoal, workflowIO, problemAnalysis } = await prepareProblem(evaluationInput, problemAnalysisMethod)

    this.workflowIO = workflowIO
    this.mainGoal = newGoal
    this.problemAnalysis = problemAnalysis

    // Update the WorkflowVersion with all WorkflowIO data (if persistence enabled)
    if (!isNir(this.workflowIO)) {
      if (this.persistence) {
        await this.persistence.updateWorkflowVersionWithIO(this.workflowVersionId, this.workflowIO)
      }
    } else {
      lgg.warn("No workflow IO to update.. skipping")
      lgg.warn("might be a problem if you are going to evaluate.")
    }
  }

  /**
   * Set pre-computed workflow IO and goals directly (for GP optimization)
   * Avoids re-calling prepareProblem when data is already available
   */
  public setPrecomputedWorkflowData({
    workflowIO,
    newGoal,
    problemAnalysis,
  }: {
    workflowIO: WorkflowIO[]
    newGoal: string
    problemAnalysis: string
  }): void {
    this.workflowIO = workflowIO
    this.mainGoal = newGoal
    this.problemAnalysis = problemAnalysis
  }

  public getWorkflowVersionId(): string {
    return this.workflowVersionId
  }

  getWorkflowIO(): WorkflowIO[] {
    return this.workflowIO
  }

  getTotalCost(): number {
    return this.totalCost
  }

  toConfig(): WorkflowConfig {
    return this.config
  }

  getEvaluationInput(): EvaluationInput {
    return this.evaluationInput
  }

  /**
   * Gets the fitness score for this workflow.
   * Note: Fitness data should be cleared between evaluation phases to prevent data leakage.
   *
   * @returns The fitness score
   * @throws {WorkflowFitnessError} If fitness has not been calculated
   */
  getFitness(): FitnessOfWorkflow | undefined {
    if (!this.fitness)
      throw new WorkflowFitnessError("Fitness data has not been calculated for this workflow yet.", {
        workflowId: this.workflowId,
        workflowVersionId: this.workflowVersionId,
      })
    return this.fitness
  }

  /**
   * Gets the numeric fitness score.
   *
   * @returns The numeric fitness score
   * @throws {WorkflowFitnessError} If fitness has not been calculated
   */
  getFitnessScore(): number {
    if (!this.fitness)
      throw new WorkflowFitnessError("Fitness score is not available. Workflow must be evaluated first.", {
        workflowId: this.workflowId,
        workflowVersionId: this.workflowVersionId,
      })
    return this.fitness.score
  }

  /**
   * Gets the feedback for this workflow.
   * Note: Feedback data should be cleared between evaluation phases to prevent data leakage.
   *
   * @returns The feedback string or null
   */
  getFeedback(): GenomeFeedback {
    return this.feedback
  }

  /**
   * Clears evaluation state to prevent data leakage between phases.
   * Should be called before improvement operations to ensure isolation.
   */
  clearEvaluationState(): void {
    this.fitness = undefined
    this.feedback = null
  }

  /**
   * Gets the URL for the workflow trace viewer.
   *
   * @param invocationId - Optional invocation ID to link to specific run
   * @returns URL to the trace viewer
   */
  getLink(invocationId?: string): string {
    const baseUrl = ENV_CONFIG.TRACE_BASE_URL
    if (invocationId) {
      return `${baseUrl}/${invocationId}`
    }
    return baseUrl
  }

  /**
   * Runs workflow with starting prompt and evaluates.
   * @returns aggregated evaluation result
   */
  async runAndEvaluate(): Promise<RS<AggregateEvaluationResult>> {
    lgg.log(`[Workflow.runAndEvaluate] Starting run phase for ${this.getWorkflowVersionId()}`)
    const { error } = await this.run()
    if (error) {
      lgg.error(`[Workflow.runAndEvaluate] Run phase failed for ${this.getWorkflowVersionId()}: ${error}`)
      return R.error(error, 0)
    }
    lgg.log(`[Workflow.runAndEvaluate] Run phase succeeded for ${this.getWorkflowVersionId()}, starting evaluate phase`)
    const result = await this.evaluate()
    if (result.success) {
      lgg.log(`[Workflow.runAndEvaluate] Evaluate phase succeeded for ${this.getWorkflowVersionId()}`)
    } else {
      lgg.error(`[Workflow.runAndEvaluate] Evaluate phase failed for ${this.getWorkflowVersionId()}: ${result.error}`)
    }
    return result
  }

  /**
   * Executes the workflow for all IO without evaluation.
   * @param options - Optional parameters for workflow execution
   * @param options.onProgress - Optional progress event handler for receiving workflow events
   * @param options.abortSignal - Optional abort signal for graceful cancellation
   * @returns array of run results for each IO
   */
<<<<<<< HEAD
  async run(onProgress?: import("@core/workflow/runner/types").WorkflowEventHandler): Promise<RS<RunResult[]>> {
=======
  async run(options?: {
    onProgress?: WorkflowEventHandler
    abortSignal?: AbortSignal
  }): Promise<RS<RunResult[]>> {
>>>>>>> 38c90342
    throwIf(this.evaluated, "Workflow has already been evaluated")
    throwIf(this.hasRun, "Workflow has already been run")

    lgg.log(`[Workflow.run] Starting setup for ${this.getWorkflowVersionId()}`)
    await this.setup()

    lgg.log(`[Workflow.run] Setup complete, starting runAllIO for ${this.getWorkflowVersionId()}`)
<<<<<<< HEAD
    const { data: runResults, error } = await runAllIO(this, onProgress)
=======
    const { data: runResults, error } = await runAllIO(this, options)
>>>>>>> 38c90342
    this.hasRun = true
    if (error) {
      lgg.error(`[Workflow.run] runAllIO failed for ${this.getWorkflowVersionId()}: ${error}`)
      return R.error(error, 0)
    }
    lgg.log(
      `[Workflow.run] runAllIO succeeded for ${this.getWorkflowVersionId()}, got ${runResults?.length || 0} results`,
    )
    this.runResults = runResults
    return R.success(runResults ?? [], 0)
  }

  /**
   * Evaluates given run results against expected outputs.
   * @param runResults Results from a previous run()
   * @returns aggregated evaluation result
   */
  async evaluate(): Promise<RS<AggregateEvaluationResult>> {
    if (!this.runResults) {
      return R.error("Run results not found", 0)
    }
    throwIf(this.evaluated, "Workflow has already been evaluated")
    const evals = await evaluateRuns(this, this.runResults)
    const { data, usdCost, error } = await aggregateResults(evals)
    this.evaluated = true
    guard(data, `evaluate failed: ${JSON.stringify(error)}`)
    this.fitness = data.averageFitness
    this.totalCost += usdCost ?? 0
    this.feedback = data.averageFeedback
    lgg.log("[Workflow] Setting feedback:", data.averageFeedback)
    return R.success(data, usdCost)
  }

  /**
   * Verifies workflow, registers in DB, instantiates nodes.
   */
  protected async setup(strict = false): Promise<void> {
    // check if io is set
    guard(this.workflowIO, "Workflow IO is not set")

    if (strict) await verifyWorkflowConfigStrict(this.config)
    else await verifyWorkflowConfig(this.config, { throwOnError: false })

    lgg.log("setting up workflow", this.workflowVersionId)

    // Only register the workflow version (if persistence enabled)
    if (this.persistence) {
      await this.persistence.createWorkflowVersion({
        workflowVersionId: this.workflowVersionId,
        workflowId: this.workflowId,
        commitMessage: this.goal,
        dsl: this.config,
        generationId: this.evolutionContext?.generationId,
        operation: this.parent1Id ? "mutation" : "init",
        parent1Id: this.parent1Id,
        parent2Id: this.parent2Id,
      })
    }

    for (const workflowNodeConfig of this.config.nodes) {
      const workflowNode = await WorkFlowNode.create(
        workflowNodeConfig,
        this.workflowVersionId,
        false,
        this.persistence,
      )
      this.nodeMap.set(workflowNodeConfig.nodeId, workflowNode)
      this.nodes.push(workflowNode)
    }
  }

  /**
   * Creates a workflow invocation for a specific WorkflowIO.
   * @param index - The index of the WorkflowIO in the array
   * @param workflowIO - The specific WorkflowIO object for this invocation
   * @returns The created workflowInvocationId
   */
  async createInvocationForIO(index: number, workflowIO: WorkflowIO): Promise<string> {
    const workflowInvocationId = genShortId()

    if (this.persistence) {
      try {
        await this.persistence.createWorkflowInvocation({
          workflowInvocationId,
          workflowVersionId: this.workflowVersionId,
          runId: this.evolutionContext?.runId,
          generationId: this.evolutionContext?.generationId,
          metadata: {
            configFiles: this.config.contextFile ? [this.config.contextFile] : [],
            workflowIOIndex: index,
          },
          expectedOutputType: this.evaluationInput.outputSchema
            ? JSON.stringify(this.evaluationInput.outputSchema, null, 2).replace(/[\n\s]+/g, " ")
            : null,
          workflowInput: workflowIO.workflowInput as any,
          workflowOutput: workflowIO.workflowOutput as any,
        })
      } catch (error) {
        lgg.error(
          `[Workflow] Failed to create workflow invocation ${workflowInvocationId} for version ${this.workflowVersionId}`,
          error,
        )
        throw new Error(`Failed to save workflow invocation: ${error instanceof Error ? error.message : String(error)}`)
      }
    }

    this.workflowInvocationIds.set(index, workflowInvocationId)
    return workflowInvocationId
  }

  /**
   * Gets node by nodeId.
   * @throws if node not found
   */
  getNode(nodeId: string): WorkFlowNode {
    const node = this.nodeMap.get(nodeId)
    guard(node, `Node ${nodeId} not found`)
    return node
  }

  /**
   * Gets all node IDs in the workflow.
   */
  getNodeIds(): string[] {
    return Array.from(this.nodeMap.keys())
  }

  /**
   * Gets the entry node ID from the workflow config.
   */
  getEntryNodeId(): string {
    guard(this.config.entryNodeId, "Entry node ID is not set")
    return this.config.entryNodeId
  }

  getNodes(): WorkFlowNode[] {
    return this.nodes
  }

  getWorkflowId(): string {
    return this.workflowId
  }

  /**
   * Gets the workflow invocation ID for a specific index.
   * @param index - The index of the WorkflowIO
   * @throws if workflow invocation has not been created for this index
   * @deprecated this is not safe, since it only returns the last invocation.
   */
  getWorkflowInvocationId(index?: number): string {
    // If no index provided, return the first one (for backward compatibility)
    const idx = index ?? 0
    const invocationId = this.workflowInvocationIds.get(idx)
    guard(invocationId, `Workflow invocation ID not found for index ${idx}. Create invocation first.`)
    return invocationId
  }

  /**
   * Gets the workflow's main goal.
   */
  get goal(): string {
    return this.mainGoal
  }

  /**
   * Gets or creates a ContextStore for this workflow.
   * @param name - Name of the context store (e.g., "fishcontext")
   * @param backend - Backend to use ("memory" or "supabase")
   * @returns ContextStore instance
   */
  getContextStore(name: string, backend: "memory" | "supabase" = "supabase", index?: number): ContextStore {
    const key = `${name}_${index ?? 0}`
    if (this.contextStores.has(key)) {
      return this.contextStores.get(key)!
    }

    let store: ContextStore
    if (backend === "memory") {
      const invocationId = this.workflowInvocationIds.get(index ?? 0)
      store = createContextStore("memory", invocationId || "default")
    } else {
      const invocationId = ensure(
        this.workflowInvocationIds.get(index ?? 0),
        `Workflow invocation must be created for index ${index ?? 0} before creating Supabase context stores`,
      )
      store = createContextStore("supabase", invocationId)
    }

    this.contextStores.set(key, store)
    return store
  }

  /**
   * Lists all context store names for this workflow.
   */
  getContextStoreNames(): string[] {
    return Array.from(this.contextStores.keys())
  }

  /**
   * Gets the current context file count for this workflow.
   */
  getWorkflowFileCount(): number {
    return this.workflowFiles.size
  }

  /**
   * Gets all workflow files for this workflow.
   */
  getWorkflowFiles(): Set<WorkflowFile> {
    return new Set(this.workflowFiles)
  }

  /**
   * Adds a workflow file to this workflow's tracking.
   */
  addWorkflowFile(workflowFile: WorkflowFile): void {
    this.workflowFiles.add(workflowFile)
  }

  getToolExecutionContext(workflowInvocationId: string): ToolExecutionContext {
    const files = this.getWorkflowFiles() ? Array.from(this.getWorkflowFiles()) : []

    const context: ToolExecutionContext = {
      expectedOutputType: this.toolContext?.expectedOutputType,
      workflowInvocationId: workflowInvocationId,
      workflowVersionId: this.workflowVersionId,
      workflowFiles: files,
      mainWorkflowGoal: this.mainGoal,
      workflowId: this.workflowId,
    }
    return context
  }

  /**
   * Checks if a workflow file already exists for this workflow.
   */
  hasWorkflowFile(workflowFile: WorkflowFile): boolean {
    return this.workflowFiles.has(workflowFile)
  }

  /**
   * Checks if a new workflow file can be created based on the configured limit.
   */
  canCreateWorkflowFile(): boolean {
    const config = getCoreConfig()
    return this.workflowFiles.size < config.verification.maxFilesPerWorkflow
  }

  async improveNodesIteratively(params: {
    _fitness: FitnessOfWorkflow
    workflowInvocationId: string
  }): Promise<WorkflowImprovementResult> {
    const result = await improveNodesIterativelyImpl(this, {
      _fitness: params._fitness,
      workflowInvocationId: params.workflowInvocationId,
    })
    this.totalCost += result.cost
    return result
  }

  async saveToFile(fileName?: string): Promise<void> {
    await persistWorkflow(this.config, fileName || "setupfile.json")
  }

  toString(options: SimplifyOptions): string {
    return workflowToString(this, options)
  }

  getMemory(): Record<string, Record<string, string>> {
    const workflowMemory: Record<string, Record<string, string>> = {}
    for (const node of this.config.nodes) {
      if (node.memory) {
        workflowMemory[node.nodeId] = node.memory
      }
    }
    return workflowMemory
  }

  /**
   * Gets workflow-level memory (not node-specific memory)
   */
  getWorkflowMemory(): Record<string, string> {
    return this.config.memory || {}
  }

  /**
   * Generate a deterministic hash for a workflow
   */
  hash(): string {
    return hashWorkflow(this.config)
  }

  clone(): Workflow {
    return Workflow.create({
      config: this.config,
      evaluationInput: this.evaluationInput,
      parent1Id: this.parent1Id,
      parent2Id: this.parent2Id,
      evolutionContext: this.evolutionContext,
      toolContext: this.toolContext,
      persistence: this.persistence,
    })
  }

  addNode(node: WorkflowNodeConfig): void {
    this.config.nodes.push(node)
  }

  static async ideaToWorkflow({
    prompt,
    randomness,
    model,
  }: {
    prompt: string
    randomness: number
    model?: ModelName
  }): Promise<RS<WorkflowConfig>> {
    const workflowIdeaResponse = await generateWorkflowIdea({
      prompt,
      randomness,
      model,
    })

    if (!workflowIdeaResponse.success) {
      lgg.error("ideaToWorkflow", workflowIdeaResponse.error)
      return R.error("Failed to generate workflow idea in generateWorkflowIdea", workflowIdeaResponse.usdCost)
    }

    if (isLoggingEnabled("GP")) {
      lgg.log(`[Converter] Workflow idea: ${workflowIdeaResponse.data.workflow}`)
    }

    const {
      data: fullWorkflowResult,
      error,
      usdCost,
      success,
    } = await formalizeWorkflow(workflowIdeaResponse.data.workflow, {
      verifyWorkflow: "normal",
      repairWorkflowAfterGeneration: true,
    })

    if (!success) {
      lgg.error("Failed to generate workflow from already generated idea - ideaToWorkflow 1", error)
      return R.error("Failed to generate workflow from already generated idea - ideaToWorkflow 2", usdCost)
    }

    return R.success(fullWorkflowResult, usdCost)
  }

  static async formalizeWorkflow(
    ...args: Parameters<typeof formalizeWorkflow>
  ): Promise<ReturnType<typeof formalizeWorkflow>> {
    return await formalizeWorkflow(...args)
  }

  // for GP, we need to reset the workflow to a new generation
  // if parents are surviving!
  reset(evolutionContext: EvolutionContext): void {
    this.totalCost = 0
    this.contextStores = new Map()
    this.workflowFiles = new Set()
    this.workflowInvocationIds = new Map()
    this.evolutionContext = evolutionContext
    this.evaluated = false
    this.hasRun = false
    this.runResults = undefined
    this.fitness = undefined
    this.feedback = null

    if ("genomeEvaluationResults" in this) {
      this.genomeEvaluationResults = {
        workflowVersionId: this.getWorkflowVersionId(),
        hasBeenEvaluated: false,
        evaluatedAt: new Date().toISOString(),
        fitness: null,
        costOfEvaluation: 0,
        errors: [],
        feedback: null,
      }
    }
    if ("evolutionCost" in this) {
      this.evolutionCost = 0
    }
  }
}

/**
 * Result returned by node-improvement operators.
 */
export interface WorkflowImprovementResult {
  /** Updated workflow configuration after improvements */
  newConfig: WorkflowConfig
  /** Additional USD cost incurred by the improvement process */
  cost: number
}<|MERGE_RESOLUTION|>--- conflicted
+++ resolved
@@ -299,14 +299,10 @@
    * @param options.abortSignal - Optional abort signal for graceful cancellation
    * @returns array of run results for each IO
    */
-<<<<<<< HEAD
-  async run(onProgress?: import("@core/workflow/runner/types").WorkflowEventHandler): Promise<RS<RunResult[]>> {
-=======
   async run(options?: {
     onProgress?: WorkflowEventHandler
     abortSignal?: AbortSignal
   }): Promise<RS<RunResult[]>> {
->>>>>>> 38c90342
     throwIf(this.evaluated, "Workflow has already been evaluated")
     throwIf(this.hasRun, "Workflow has already been run")
 
@@ -314,11 +310,7 @@
     await this.setup()
 
     lgg.log(`[Workflow.run] Setup complete, starting runAllIO for ${this.getWorkflowVersionId()}`)
-<<<<<<< HEAD
-    const { data: runResults, error } = await runAllIO(this, onProgress)
-=======
     const { data: runResults, error } = await runAllIO(this, options)
->>>>>>> 38c90342
     this.hasRun = true
     if (error) {
       lgg.error(`[Workflow.run] runAllIO failed for ${this.getWorkflowVersionId()}: ${error}`)
