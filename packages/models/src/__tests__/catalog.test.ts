/**
 * Tests for catalog utilities
 * Validates catalog structure and lookup functions using mock fixture
 */

import { describe, expect, it, vi } from "vitest"
import { MOCK_CATALOG } from "./fixtures/mock-catalog"

// Mock the catalog module to use our stable fixture
vi.mock("../llm-catalog/catalog", () => ({
  MODEL_CATALOG: MOCK_CATALOG,
}))

// Import after mocking
import { findModelById, findModelByName, getCatalog, getModelsByProvider } from "../llm-catalog/catalog-queries"

describe("MODEL_CATALOG", () => {
  it("contains models", () => {
    expect(MOCK_CATALOG).toBeDefined()
    expect(Array.isArray(MOCK_CATALOG)).toBe(true)
    expect(MOCK_CATALOG.length).toBeGreaterThan(0)
  })

  it("all models have required fields", () => {
    for (const model of MOCK_CATALOG) {
      expect(model.id).toBeDefined()
      expect(typeof model.id).toBe("string")
      expect(model.id).toContain("#") // ID format: provider#model

      expect(model.provider).toBeDefined()
      expect(typeof model.provider).toBe("string")

      expect(model.model).toBeDefined()
      expect(typeof model.model).toBe("string")

      expect(typeof model.input).toBe("number")
      expect(model.input).toBeGreaterThanOrEqual(0)

      expect(typeof model.output).toBe("number")
      expect(model.output).toBeGreaterThanOrEqual(0)

      expect(typeof model.contextLength).toBe("number")
      expect(model.contextLength).toBeGreaterThan(0)

      expect(typeof model.intelligence).toBe("number")
      expect(model.intelligence).toBeGreaterThanOrEqual(1)
      expect(model.intelligence).toBeLessThanOrEqual(10)

      expect(["fast", "medium", "slow"]).toContain(model.speed)
      expect(["low", "medium", "high"]).toContain(model.pricingTier)

      expect(typeof model.supportsTools).toBe("boolean")
      expect(typeof model.supportsJsonMode).toBe("boolean")
      expect(typeof model.supportsStreaming).toBe("boolean")
      expect(typeof model.supportsVision).toBe("boolean")
    }
  })

  it("has unique IDs", () => {
    const ids = MOCK_CATALOG.map(m => m.id)
    const uniqueIds = new Set(ids)
    expect(uniqueIds.size).toBe(ids.length)
  })

  it("IDs follow provider#model format", () => {
    for (const model of MOCK_CATALOG) {
      expect(model.id).toMatch(/^[^#]+#[^#]+$/)
      const [provider, _modelName] = model.id.split("#")
      expect(provider).toBe(model.provider)
    }
  })

  it("providers are lowercase", () => {
    for (const model of MOCK_CATALOG) {
      expect(model.provider).toBe(model.provider.toLowerCase())
    }
  })

  it("contains expected providers", () => {
    const providers = new Set(MOCK_CATALOG.map(m => m.provider))
    expect(providers.has("openai")).toBe(true)
    expect(providers.has("groq")).toBe(true)
    expect(providers.has("openrouter")).toBe(true)
  })

  it("all models have non-null pricing tiers", () => {
    for (const model of MOCK_CATALOG) {
      expect(model.pricingTier).toBeDefined()
      expect(["low", "medium", "high"]).toContain(model.pricingTier)
    }
  })
})

describe("getCatalog", () => {
  it("returns the full catalog", () => {
    const catalog = getCatalog()
    expect(catalog).toBe(MOCK_CATALOG)
    expect(catalog.length).toBe(MOCK_CATALOG.length)
  })

  it("returns same reference when passed same catalog", () => {
    const catalog1 = getCatalog()
    const catalog2 = getCatalog()
    expect(catalog1).toBe(catalog2)
  })
})

describe("findModelById", () => {
  it("finds model by exact ID", () => {
    const model = findModelById("openai#gpt-4o-mini")
    expect(model).toBeDefined()
    expect(model?.id).toBe("openai#gpt-4o-mini")
    expect(model?.provider).toBe("openai")
    expect(model?.model).toBe("gpt-4o-mini")
  })

  it("finds groq models", () => {
<<<<<<< HEAD
    const model = findModelById("groq#openai/gpt-oss-20b")
=======
    const model = findModelById("groq#llama-3.3-70b-versatile")
>>>>>>> 8bd03fd1
    expect(model).toBeDefined()
    expect(model?.provider).toBe("groq")
  })

  it("returns undefined for non-existent ID", () => {
    const model = findModelById("fake#model")
    expect(model).toBeUndefined()
  })

  it("returns undefined for empty string", () => {
    const model = findModelById("")
    expect(model).toBeUndefined()
  })

  it("is case-insensitive", () => {
    const model = findModelById("OPENAI#GPT-4O-MINI")
    expect(model).toBeDefined()
    expect(model?.id).toBe("openai#gpt-4o-mini")
    expect(model?.provider).toBe("openai")
    expect(model?.model).toBe("gpt-4o-mini")
  })
})

describe("findModelByName", () => {
  it("finds model by exact model name", () => {
    const model = findModelByName("gpt-4o-mini")
    expect(model).toBeDefined()
    expect(model?.model).toBe("gpt-4o-mini")
  })

  it("finds model by suffix match", () => {
    const model = findModelByName("gpt-3.5-turbo")
    expect(model).toBeDefined()
    expect(model?.model).toBe("gpt-3.5-turbo")
  })

  it("returns first match when multiple providers have same model", () => {
    // This tests auto-detection behavior
    const model = findModelByName("gpt-4o-mini")
    expect(model).toBeDefined()
    expect(model?.model).toBe("gpt-4o-mini")
    expect(model?.provider).toBe("openai")
    expect(model?.id).toBe("openai#gpt-4o-mini")
  })

  it("returns undefined for non-existent model name", () => {
    const model = findModelByName("nonexistent-model")
    expect(model).toBeUndefined()
  })

  it("returns undefined for empty string", () => {
    const model = findModelByName("")
    expect(model).toBeUndefined()
  })
})

describe("getModelsByProvider", () => {
  it("returns all openai models", () => {
    const models = getModelsByProvider("openai")
    expect(models.length).toBeGreaterThan(0)
    for (const model of models) {
      expect(model.provider).toBe("openai")
    }
  })

  it("returns all groq models", () => {
    const models = getModelsByProvider("groq")
    expect(models.length).toBeGreaterThan(0)
    for (const model of models) {
      expect(model.provider).toBe("groq")
    }
  })

  it("returns openrouter models if any exist", () => {
    const models = getModelsByProvider("openrouter")
    expect(models.length).toBeGreaterThan(0)
    for (const model of models) {
      expect(model.provider).toBe("openrouter")
    }
  })

  it("returns empty array for non-existent provider", () => {
    const models = getModelsByProvider("fake-provider")
    expect(models).toEqual([])
  })

  it("returns empty array for empty string", () => {
    const models = getModelsByProvider("")
    expect(models).toEqual([])
  })

  it("all providers combined equal full catalog", () => {
    const providers = Array.from(new Set(MOCK_CATALOG.map(m => m.provider)))
    const allModels = providers.flatMap(p => getModelsByProvider(p))
    expect(allModels.length).toBe(MOCK_CATALOG.length)
  })
})

describe("catalog pricing validation", () => {
  it("all models have valid pricing", () => {
    for (const model of MOCK_CATALOG) {
      expect(model.input).toBeGreaterThanOrEqual(0)
      expect(model.output).toBeGreaterThanOrEqual(0)

      // cachedInput can be null or non-negative
      if (model.cachedInput !== null) {
        expect(model.cachedInput).toBeGreaterThanOrEqual(0)
      }
    }
  })

  it("output cost is typically higher than input cost", () => {
    let higherOutputCount = 0
    for (const model of MOCK_CATALOG) {
      if (model.output > model.input) {
        higherOutputCount++
      }
    }

    // Most models should have higher output costs
    expect(higherOutputCount).toBeGreaterThan(MOCK_CATALOG.length * 0.5)
  })

  it("cached input is cheaper than regular input when present", () => {
    for (const model of MOCK_CATALOG) {
      if (model.cachedInput !== null) {
        expect(model.cachedInput).toBeLessThanOrEqual(model.input)
      }
    }
  })
})

describe("catalog capabilities validation", () => {
  it("all models support streaming", () => {
    for (const model of MOCK_CATALOG) {
      expect(model.supportsStreaming).toBe(true)
    }
  })

  it("most models support tools", () => {
    const withTools = MOCK_CATALOG.filter(m => m.supportsTools)
    expect(withTools.length).toBeGreaterThan(MOCK_CATALOG.length * 0.5)
  })

  it("most models support JSON mode", () => {
    const withJson = MOCK_CATALOG.filter(m => m.supportsJsonMode)
    expect(withJson.length).toBeGreaterThan(MOCK_CATALOG.length * 0.5)
  })
})

describe("catalog intelligence scores", () => {
  it("all intelligence scores are in valid range", () => {
    for (const model of MOCK_CATALOG) {
      expect(model.intelligence).toBeGreaterThanOrEqual(1)
      expect(model.intelligence).toBeLessThanOrEqual(10)
    }
  })

  it("has models across different intelligence levels", () => {
    const scores = MOCK_CATALOG.map(m => m.intelligence)
    const uniqueScores = new Set(scores)

    // should have variety of intelligence scores
    expect(uniqueScores.size).toBeGreaterThanOrEqual(3)
  })
})

describe("catalog speed tiers", () => {
  it("has models in each speed tier", () => {
    const speeds = new Set(MOCK_CATALOG.map(m => m.speed))
    expect(speeds.has("fast")).toBe(true)
    expect(speeds.has("medium")).toBe(true)
  })

  it("groq models are marked as fast", () => {
    const groqModels = getModelsByProvider("groq")
    for (const model of groqModels) {
      expect(model.speed).toBe("fast")
    }
  })
})

describe("catalog pricing tiers", () => {
  it("has models in each pricing tier", () => {
    const tiers = new Set(MOCK_CATALOG.map(m => m.pricingTier))
    expect(tiers.has("low")).toBe(true)
    expect(tiers.has("medium")).toBe(true)
    expect(tiers.has("high")).toBe(true)
  })

  it("pricing tier generally correlates with actual price", () => {
    const lowTier = MOCK_CATALOG.filter(m => m.pricingTier === "low")
    const highTier = MOCK_CATALOG.filter(m => m.pricingTier === "high")

    if (lowTier.length > 0 && highTier.length > 0) {
      const avgLowCost = lowTier.reduce((sum, m) => sum + (m.input + m.output) / 2, 0) / lowTier.length
      const avgHighCost = highTier.reduce((sum, m) => sum + (m.input + m.output) / 2, 0) / highTier.length

      expect(avgLowCost).toBeLessThan(avgHighCost)
    }
  })
})<|MERGE_RESOLUTION|>--- conflicted
+++ resolved
@@ -115,11 +115,7 @@
   })
 
   it("finds groq models", () => {
-<<<<<<< HEAD
     const model = findModelById("groq#openai/gpt-oss-20b")
-=======
-    const model = findModelById("groq#llama-3.3-70b-versatile")
->>>>>>> 8bd03fd1
     expect(model).toBeDefined()
     expect(model?.provider).toBe("groq")
   })
