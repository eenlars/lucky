--- conflicted
+++ resolved
@@ -43,11 +43,7 @@
 const OAI_4O_MINI = "openai#gpt-4o-mini"
 const OAI_35 = "openai#gpt-3.5-turbo"
 const OAI_4_TURBO = "openai#gpt-4-turbo"
-<<<<<<< HEAD
 const GROQ_L31_8B = "groq#openai/gpt-oss-20b"
-=======
-const GROQ_L31_8B = "groq#llama-3.1-8b-instant"
->>>>>>> 8bd03fd1
 
 // If any are not in the catalog these tests should fail loudly — that's intended to surface drift.
 const catalogHas = (id: string) => MOCK_CATALOG.some((e: any) => e.id === id)
