--- conflicted
+++ resolved
@@ -26,12 +26,9 @@
     entry: {
       "fs/paths": "src/fs/paths.ts",
       "csv/index": "src/csv/index.ts",
-<<<<<<< HEAD
       "supabase-credentials.server": "src/supabase-credentials.server.ts",
-=======
       "utils/fs/fileSaver": "src/utils/fs/fileSaver.ts",
       "utils/observability/obs": "src/utils/observability/obs.ts",
->>>>>>> 35cc56ca
     },
     format: ["esm"],
     platform: "node",
