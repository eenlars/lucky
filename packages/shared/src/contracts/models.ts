--- conflicted
+++ resolved
@@ -71,18 +71,14 @@
  */
 export const modelEntrySchema = z.object({
   // Identity
-<<<<<<< HEAD
+  /** Catalog lookup ID (vendor:X;model:Y format) - DO NOT use for API calls! */
   id: z
     .string()
     .min(1)
     .refine((id): id is CatalogId => id.startsWith("vendor:") && id.includes(";model:"), {
       message: "Catalog ID must follow format 'vendor:X;model:Y'",
     }),
-=======
-  /** Catalog lookup ID (always prefixed) - DO NOT use for API calls! */
-  id: z.string().min(1),
   /** Provider name (determines which API endpoint to use) */
->>>>>>> 23429fb4
   provider: z.string().min(1),
   /** Model identifier in provider-specific format - USE THIS for API calls! */
   model: z.string().min(1),
