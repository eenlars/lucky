# @lucky/tools

**Unified Tool Framework for AI-Powered Workflows**

A complete, production-ready framework for creating, managing, and executing tools in AI-powered workflows. Provides both code tools (TypeScript functions) and MCP tools (external servers) with a unified API.

## 🎯 Features

✅ **Unified API** - Same structure for code tools and MCP tools
✅ **Type-Safe** - Full TypeScript support with strict types
✅ **Validated** - Automatic validation of tool registrations
✅ **Toolkit-Based** - Logical toolkits of related functionality
✅ **Explicit Registration** - No magic auto-discovery, full control
✅ **Production Ready** - Battle-tested in production workflows

## 📦 Installation

```bash
bun add @lucky/tools
```

## 🚀 Quick Start

### 1. Register Tools at Startup

```typescript
import { registerAllTools } from "@lucky/tools"
import { TOOL_TOOLKITS } from "@lucky/examples/definitions/registry-grouped"

// Register all 24 code tools across 10 toolkits
await registerAllTools(TOOL_TOOLKITS)
```

### 2. Use Tools in Your Workflow

```typescript
import { setupCodeToolsForNode } from "@lucky/tools"

const tools = await setupCodeToolsForNode(["csvReader", "todoWrite", "searchGoogleMaps"], {
  workflowInvocationId: "workflow-123",
  workflowVersionId: "v1",
  workflowFiles: [],
  workflowId: "wf-123",
  mainWorkflowGoal: "Process data",
})

// Use with AI SDK
import { generateText } from "ai"

const result = await generateText({
  model,
  prompt: "Read the CSV and create a todo list",
  tools,
})
```

## 📚 Architecture

```
packages/tools/
├── src/
│   ├── factory/           # Tool creation (defineTool, toAITool)
│   ├── registry/          # Tool registry and management
│   ├── config/            # Tool metadata and settings
│   ├── mcp/               # MCP client and integration
│   ├── registration/      # Tool registration and validation
│   │   ├── codeToolsRegistration.ts    # Code tools manifest
│   │   ├── mcpToolsRegistration.ts     # MCP tools manifest
│   │   ├── startup.ts                  # Registration helpers
│   │   ├── validation.ts               # Validation logic
│   │   └── verify.ts                   # Verification script
│   └── definitions/       # Actual tool implementations (24 tools)
└── dist/                  # Built package
```

## 🔧 Code Tools (24 total)

### CSV Tools (4)

- `csvWriter` - Create and write CSV files
- `csvReader` - Read and extract CSV data with pagination
- `csvFilter` - Filter CSV data based on conditions
- `csvInfo` - Get CSV metadata and statistics

### Context Tools (4)

- `contextGet` - Retrieve data from context store
- `contextSet` - Store data in context store
- `contextList` - List all context store keys
- `contextManage` - Manage context store entries

### Todo Tools (2)

- `todoRead` - Read session todo list
- `todoWrite` - Create and manage todo items

### Location Tools (2)

- `locationDataInfo` - Get location data information
- `locationDataManager` - Manage location data (CRUD)

### Human Tools (2)

- `humanApproval` - Request human approval
- `humanHelp` - Request human assistance

### Web Tools (4)

- `firecrawlAPI` - Scrape websites with Firecrawl
- `searchGoogleMaps` - Search Google Maps for businesses
- `urlToMarkdown` - Convert web pages to markdown
- `browserAutomation` - Automate browser with Playwright

### File Tools (1)

- `saveFileLegacy` - Save data to files

### Development Tools (3)

- `runInspector` - Inspect workflow execution
- `jsExecutor` - Execute JavaScript in sandbox
- `expectedOutputHandler` - Validate workflow outputs

### Mapping Tools (1)

- `verifyLocation` - Geocode locations with Mapbox

### Memory Tools (1)

- `memoryManager` - Manage long-term agent memories

## 🌐 MCP Tools (8 total)

### Web Search (3)

- `tavily` - Tavily AI search
- `serpAPI` - SerpAPI search
- `googleScholar` - Google Scholar search

### Web Scraping (3)

- `firecrawl` - Firecrawl server
- `browserUse` - Browser automation
- `playwright` - Playwright server

### File System (1)

- `filesystem` - File operations

### Proxy (1)

- `proxy` - HTTP proxy

## 🎓 Usage Guide

### Registering Specific Toolkits

```typescript
<<<<<<< HEAD
import { registerToolkits } from "@lucky/tools"
import { TOOL_TOOLKITS } from "@lucky/examples/definitions/registry-grouped"

// Register only CSV and todo tools
await registerToolkits(TOOL_TOOLKITS, "csv", "todo")
=======
import { registerToolGroups } from "@lucky/tools"
import { TOOL_GROUPS } from "@examples/definitions/registry-grouped"

// Register only CSV and todo tools
await registerToolGroups(TOOL_GROUPS, ["csv", "todo"])
```

### Local MCP-style Bundles

```typescript
import { defineTool, LocalMCPRegistry, registerAllTools } from "@lucky/tools"
import { z } from "zod"

const echo = defineTool({
  name: "echo",
  description: "Echo text back to the caller",
  params: z.object({ text: z.string() }),
  async execute({ text }) {
    return { success: true, data: text }
  },
})

const localRegistry = new LocalMCPRegistry({
  servers: [
    {
      id: "local-dev",
      label: "Local Dev",
      description: "Local tools running alongside the agent",
      transport: {
        type: "stdio",
        command: "node",
        args: ["./scripts/local-dev-mcp.mjs"],
        env: { API_KEY: process.env.API_KEY ?? "demo" },
      },
      tools: [
        {
          name: "echo",
          description: "Echo text back",
          definition: echo,
        },
      ],
    },
  ],
})

await registerAllTools(localRegistry.codeToolGroups)
>>>>>>> e34da0cd
```

### Validation

```typescript
import { validateAllRegistrations, mcpToolkits } from "@lucky/tools"
import { TOOL_TOOLKITS } from "@lucky/examples/definitions/registry-grouped"

// Validate both code and MCP registrations
const valid = validateAllRegistrations(
  TOOL_TOOLKITS.toolkits,
  mcpToolkits.toolkits,
  true, // throw on error
)
```

### Creating Custom Tools

```typescript
import { defineTool } from "@lucky/tools"
import { z } from "zod"

const myTool = defineTool({
  name: "myCustomTool",
  description: "Does something amazing",
  params: z.object({
    input: z.string().describe("The input data"),
  }),
  async execute(params, context) {
    // Your implementation
    return {
      success: true,
      data: `Processed: ${params.input}`,
    }
  },
})

// Register it
import { codeToolRegistry } from "@lucky/tools"
codeToolRegistry.register(myTool)
```

### MCP Configuration

Create `mcp-secret.json`:

```json
{
  "mcpServers": {
    "tavily": {
      "command": "npx",
      "args": ["@tavily/mcp-server"],
      "env": {
        "TAVILY_API_KEY": "${TAVILY_API_KEY}"
      }
    }
  }
}
```

Use MCP tools:

```typescript
import { MCPClientManager } from "@lucky/tools"

const mcpManager = new MCPClientManager({
  configPath: "./mcp-secret.json",
})

const mcpTools = await mcpManager.setupMCPForNode(["tavily"], "workflow-123")
```

## 📊 Validation

All tool registrations are automatically validated for:

- ✅ Unique tool names (no duplicates)
- ✅ Unique toolkit names
- ✅ Non-empty descriptions
- ✅ Valid tool functions with `execute` method
- ✅ Matching tool names between registration and definition
- ⚠️ Warnings for missing metadata

Run validation manually:

```bash
bun run packages/tools/src/registration/verify.ts
```

## 🧪 Testing

```bash
# Run tool tests
cd core && bun test src/tools/code/__tests__/

# Verify registrations
bun run packages/tools/src/registration/verify.ts
```

## 📝 Type Safety

The package exports strict types for everything:

```typescript
import type {
  CodeToolName, // Union of all code tool names
  MCPToolName, // Union of all MCP tool names
  ToolExecutionContext, // Execution context for tools
  ToolkitToolDefinition, // Toolkit tool definition structure
  ToolkitDefinition, // Toolkit structure
  ValidationResult, // Validation result type
} from "@lucky/tools"
```

## 🔄 Migration from Old System

**Before:**

```typescript
// Auto-discovery (removed)
await codeToolAutoDiscovery.setupCodeTools()
```

**After:**

```typescript
// Explicit registration (current)
import { registerAllTools } from "@lucky/tools"
import { TOOL_TOOLKITS } from "@lucky/examples/definitions/registry-grouped"

await registerAllTools(TOOL_TOOLKITS)
```

## 🎯 Design Principles

1. **Explicit over Magic** - No auto-discovery, clear registration
2. **Type Safety** - Full TypeScript support
3. **Single Responsibility** - Each tool does one thing well
4. **Consistent API** - Same patterns for code and MCP tools
5. **Production Ready** - Validated, tested, documented

## 📖 Further Reading

- `REGISTRATION.md` - Detailed registration guide
- `src/registration/` - Registration implementation
- `src/definitions/` - Tool implementations

## 🤝 Contributing

When adding new tools:

1. Create tool in `src/definitions/[category]/`
2. Add to appropriate toolkit in `src/registration/codeToolsRegistration.ts`
3. Run `bun run build:tools`
4. Run `bun run packages/tools/src/registration/verify.ts`
5. Ensure tests pass

## 📄 License

Part of the Lucky project.<|MERGE_RESOLUTION|>--- conflicted
+++ resolved
@@ -156,60 +156,11 @@
 ### Registering Specific Toolkits
 
 ```typescript
-<<<<<<< HEAD
-import { registerToolkits } from "@lucky/tools"
-import { TOOL_TOOLKITS } from "@lucky/examples/definitions/registry-grouped"
-
-// Register only CSV and todo tools
-await registerToolkits(TOOL_TOOLKITS, "csv", "todo")
-=======
 import { registerToolGroups } from "@lucky/tools"
 import { TOOL_GROUPS } from "@examples/definitions/registry-grouped"
 
 // Register only CSV and todo tools
 await registerToolGroups(TOOL_GROUPS, ["csv", "todo"])
-```
-
-### Local MCP-style Bundles
-
-```typescript
-import { defineTool, LocalMCPRegistry, registerAllTools } from "@lucky/tools"
-import { z } from "zod"
-
-const echo = defineTool({
-  name: "echo",
-  description: "Echo text back to the caller",
-  params: z.object({ text: z.string() }),
-  async execute({ text }) {
-    return { success: true, data: text }
-  },
-})
-
-const localRegistry = new LocalMCPRegistry({
-  servers: [
-    {
-      id: "local-dev",
-      label: "Local Dev",
-      description: "Local tools running alongside the agent",
-      transport: {
-        type: "stdio",
-        command: "node",
-        args: ["./scripts/local-dev-mcp.mjs"],
-        env: { API_KEY: process.env.API_KEY ?? "demo" },
-      },
-      tools: [
-        {
-          name: "echo",
-          description: "Echo text back",
-          definition: echo,
-        },
-      ],
-    },
-  ],
-})
-
-await registerAllTools(localRegistry.codeToolGroups)
->>>>>>> e34da0cd
 ```
 
 ### Validation
