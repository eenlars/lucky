--- conflicted
+++ resolved
@@ -31,11 +31,6 @@
     "./definitions/*": "./src/definitions/*"
   },
   "dependencies": {
-<<<<<<< HEAD
-=======
-    "@lucky/contracts": "workspace:*",
-    "@lucky/models": "workspace:*",
->>>>>>> 38e402b3
     "@lucky/shared": "workspace:*",
     "ai": "^5.0.58",
     "zod": "^3.25.73"
