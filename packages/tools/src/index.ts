--- conflicted
+++ resolved
@@ -6,35 +6,21 @@
  */
 
 // Factory - Tool creation and execution
-export { defineTool, toAITool, commonSchemas } from "./factory/toolFactory"
-export { validateAndCorrectWithSchema } from "./factory/validation"
+export type {
+  CodeToolFailure,
+  CodeToolResult,
+  CodeToolSuccess,
+} from "@lucky/shared"
+export { commonSchemas, defineTool, toAITool } from "./factory/toolFactory"
 export {
   R,
-  type RS,
   type InvocationContext,
   type OutputSchema,
+  type RS,
 } from "./factory/types"
-export type {
-  CodeToolResult,
-  CodeToolSuccess,
-  CodeToolFailure,
-} from "@lucky/shared"
+export { validateAndCorrectWithSchema } from "./factory/validation"
 
 // Registry - Tool types, filtering, and management
-export {
-  type MCPToolName,
-  type CodeToolName,
-  type AllToolNames,
-  getActiveTools,
-  ACTIVE_MCP_TOOL_NAMES,
-  ACTIVE_CODE_TOOL_NAMES,
-  ACTIVE_CODE_TOOL_NAMES_WITH_DEFAULT,
-  ALL_ACTIVE_TOOL_NAMES,
-  ACTIVE_MCP_TOOL_NAMES_WITH_DESCRIPTION,
-  ACTIVE_CODE_TOOL_NAMES_WITH_DESCRIPTION,
-  ACTIVE_TOOLS_WITH_DESCRIPTION,
-  INACTIVE_TOOLS,
-} from "./registry/types"
 export {
   CodeToolRegistry,
   codeToolRegistry,
@@ -43,44 +29,45 @@
 } from "./registry/CodeToolRegistry"
 export { setupCodeToolsForNode } from "./registry/codeToolsSetup"
 export { getAllCodeToolNames } from "./registry/getAllCodeToolNames"
+export {
+  ACTIVE_CODE_TOOL_NAMES,
+  ACTIVE_CODE_TOOL_NAMES_WITH_DEFAULT,
+  ACTIVE_CODE_TOOL_NAMES_WITH_DESCRIPTION,
+  ACTIVE_MCP_TOOL_NAMES,
+  ACTIVE_MCP_TOOL_NAMES_WITH_DESCRIPTION,
+  ACTIVE_TOOLS_WITH_DESCRIPTION,
+  ALL_ACTIVE_TOOL_NAMES,
+  getActiveTools,
+  INACTIVE_TOOLS,
+  type AllToolNames,
+  type CodeToolName,
+  type MCPToolName,
+} from "./registry/types"
 
 // Config - Tool metadata and settings
 export {
+  DEFAULT_INACTIVE_TOOLS,
   TOOLS,
-  DEFAULT_INACTIVE_TOOLS,
+  type AllToolNames as ConfigAllToolNames,
+  type CodeToolName as ConfigCodeToolName,
   type MCPToolName as ConfigMCPToolName,
-  type CodeToolName as ConfigCodeToolName,
-  type AllToolNames as ConfigAllToolNames,
 } from "@lucky/shared/contracts/tools"
 
 // MCP - Model Context Protocol client
+export { getMCPTools, type MCPToolInfo } from "./mcp/getMCPTools"
 export { MCPClientManager, type MCPClientConfig, type MCPConfig } from "./mcp/mcp"
-export { getMCPTools, type MCPToolInfo } from "./mcp/getMCPTools"
 
 // Registration - Tool registration and startup
 export {
   createToolDefinition,
   createToolkit,
   getAllTools,
+  getToolByName,
   getToolsByToolkit,
-  getToolByName,
-  type ToolkitToolDefinition,
   type ToolkitDefinition,
   type ToolkitRegistry,
+  type ToolkitToolDefinition,
 } from "./registration/codeToolsRegistration"
-export {
-  mcpToolkits,
-  getAllMCPTools,
-  getMCPToolsByToolkit,
-  getMCPToolByName,
-  getAllMCPServerNames,
-  type MCPServerConfig,
-  type MCPToolkitToolDefinition,
-  type MCPToolkit,
-} from "./registration/mcpToolsRegistration"
-<<<<<<< HEAD
-export { registerAllTools, registerToolkits } from "./registration/startup"
-=======
 export {
   LocalMCPRegistry,
   type LocalMCPRegistryConfig,
@@ -92,23 +79,32 @@
   type LocalMCPTransportOAuth,
   type LocalMCPTransportStdio,
 } from "./registration/localMCP"
-export { registerAllTools, registerToolGroups } from "./registration/startup"
->>>>>>> e34da0cd
 export {
+  getAllMCPServerNames,
+  getAllMCPTools,
+  getMCPToolByName,
+  getMCPToolsByToolkit,
+  mcpToolkits,
+  type MCPServerConfig,
+  type MCPToolkit,
+  type MCPToolkitToolDefinition,
+} from "./registration/mcpToolsRegistration"
+export { registerAllTools, registerToolkits } from "./registration/startup"
+export {
+  printValidationResult,
+  validateAllRegistrations,
+  validateMCPToolkitRegistration,
   validateToolkitRegistration,
-  validateMCPToolkitRegistration,
-  validateAllRegistrations,
-  printValidationResult,
   type ValidationResult,
 } from "./registration/validation"
 
 // Tool execution context from contracts
 export type {
+  ITool,
   ToolExecutionContext,
   ToolRegistry,
-  ITool,
   WorkflowFile,
 } from "@lucky/shared/contracts/tools"
 
 // Utils - Schema detection and helpers
-export { isZodSchema, isVercelAIStructure } from "./utils/schemaDetection"+export { isVercelAIStructure, isZodSchema } from "./utils/schemaDetection"